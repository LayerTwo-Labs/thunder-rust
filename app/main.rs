use std::path::Path;

use clap::Parser as _;
use mimalloc::MiMalloc;
use tokio::{signal::ctrl_c, sync::oneshot};
use tracing_subscriber::{
    Layer, filter as tracing_filter, fmt::format, layer::SubscriberExt,
};

mod app;
mod cli;
mod gui;
mod line_buffer;
mod rpc_server;
mod util;

use line_buffer::{LineBuffer, LineBufferWriter};
use util::saturating_pred_level;

#[global_allocator]
static GLOBAL: MiMalloc = MiMalloc;

<<<<<<< HEAD
=======
fn configure_mimalloc() {
    // Tune mimalloc via environment variables
    // SAFETY: called before any threads are started, so no other thread can
    // concurrently read or write the process environment.
    unsafe {
        // Limit how many abandoned pages stay cached before returning them to the OS.
        std::env::set_var("MIMALLOC_ABANDONED_PAGE_LIMIT", "4");
        // Reset abandoned pages so their physical memory is released quickly.
        std::env::set_var("MIMALLOC_ABANDONED_PAGE_RESET", "1");
        // Cap the number of huge arenas we keep around to bound reserved memory.
        std::env::set_var("MIMALLOC_ARENA_LIMIT", "4");
        // Allow mimalloc to allocate from any NUMA node for better balance.
        std::env::set_var("MIMALLOC_USE_NUMA_NODES", "all");
        // Commit new pages immediately to avoid first-use page fault latency.
        std::env::set_var("MIMALLOC_EAGER_COMMIT", "1");
        // Commit entire regions up front rather than piecemeal to reduce faults.
        std::env::set_var("MIMALLOC_EAGER_REGION_COMMIT", "1");
        // Keep up to 32 segments cached for quick reuse before releasing to the OS.
        std::env::set_var("MIMALLOC_SEGMENT_CACHE", "32");
        // Prefer allocating from large OS pages (2MB) when the system supports it.
        std::env::set_var("MIMALLOC_LARGE_OS_PAGES", "1");
        // Reserve a handful of huge OS pages at startup to back large heaps.
        std::env::set_var("MIMALLOC_RESERVE_HUGE_OS_PAGES", "4");
        // Keep freed pages committed instead of resetting to avoid extra madvise calls.
        std::env::set_var("MIMALLOC_PAGE_RESET", "0");
        // Likewise, keep whole segments committed to reduce release/reacquire churn.
        std::env::set_var("MIMALLOC_SEGMENT_RESET", "0");
    }
}

>>>>>>> a2839658
/// The empty string target `""` can be used to set a default level.
fn targets_directive_str<'a, Targets>(targets: Targets) -> String
where
    Targets: IntoIterator<Item = (&'a str, tracing::Level)>,
{
    targets
        .into_iter()
        .map(|(target, level)| {
            let level = level.as_str().to_ascii_lowercase();
            if target.is_empty() {
                level
            } else {
                format!("{target}={level}")
            }
        })
        .collect::<Vec<_>>()
        .join(",")
}

/// Must be held for the lifetime of the program in order to keep the file
/// logger alive.
type RollingLoggerGuard = tracing_appender::non_blocking::WorkerGuard;

/// Rolling file logger.
/// Returns a guard that must be held for the lifetime of the program in order
/// to keep the file logger alive.
fn rolling_logger<S>(
    log_dir: &Path,
    log_level: tracing::Level,
) -> anyhow::Result<(impl Layer<S>, RollingLoggerGuard)>
where
    S: tracing::Subscriber
        + for<'s> tracing_subscriber::registry::LookupSpan<'s>,
{
    const LOG_FILE_SUFFIX: &str = "log";
    let rolling_log_appender = tracing_appender::rolling::Builder::new()
        .rotation(tracing_appender::rolling::Rotation::DAILY)
        .filename_suffix(LOG_FILE_SUFFIX)
        .build(log_dir)?;
    let (non_blocking_rolling_log_writer, rolling_log_guard) =
        tracing_appender::non_blocking(rolling_log_appender);
    let level_filter = tracing_filter::Targets::new().with_default(log_level);

    let rolling_log_layer = tracing_subscriber::fmt::layer()
        .compact()
        .with_ansi(false)
        .with_writer(non_blocking_rolling_log_writer)
        .with_filter(level_filter);
    Ok((rolling_log_layer, rolling_log_guard))
}

// Configure loggers.
// If the file logger is set, returns a guard that must be held for the
// lifetime of the program in order to keep the file logger alive.
fn set_tracing_subscriber(
    log_dir: Option<&Path>,
    log_level: tracing::Level,
    log_level_file: tracing::Level,
) -> anyhow::Result<(LineBuffer, Option<RollingLoggerGuard>)> {
    let targets_filter = {
        let default_directives_str = targets_directive_str([
            ("", saturating_pred_level(log_level)),
            ("bip300301", log_level),
            ("jsonrpsee_core::tracing", log_level),
            (
                "h2::codec::framed_read",
                saturating_pred_level(saturating_pred_level(log_level)),
            ),
            (
                "h2::codec::framed_write",
                saturating_pred_level(saturating_pred_level(log_level)),
            ),
            ("thunder", log_level),
            ("thunder_app", log_level),
            (
                "tower::buffer::worker",
                saturating_pred_level(saturating_pred_level(log_level)),
            ),
        ]);
        let directives_str =
            match std::env::var(tracing_filter::EnvFilter::DEFAULT_ENV) {
                Ok(env_directives) => {
                    format!("{default_directives_str},{env_directives}")
                }
                Err(std::env::VarError::NotPresent) => default_directives_str,
                Err(err) => return Err(anyhow::Error::from(err)),
            };
        tracing_filter::EnvFilter::builder().parse(directives_str)?
    };
    // Adding source location here means that the file name + line number
    // is included, in such a way that it can be clicked on from within
    // the IDE, and you're sent right to the specific line of code. Very handy!
    let stdout_format = format().with_source_location(true);
    let mut stdout_layer = tracing_subscriber::fmt::layer()
        .with_target(true)
        .event_format(stdout_format);

    let is_terminal =
        std::io::IsTerminal::is_terminal(&stdout_layer.writer()());
    stdout_layer.set_ansi(is_terminal);
    let (rolling_log_layer, rolling_log_guard) = match log_dir {
        None => (None, None),
        Some(log_dir) => {
            let (layer, guard) = rolling_logger(log_dir, log_level_file)?;
            (Some(layer), Some(guard))
        }
    };

    let line_buffer = LineBuffer::default();
    let capture_layer = tracing_subscriber::fmt::layer()
        .compact()
        .with_line_number(true)
        .with_ansi(false)
        .with_writer(LineBufferWriter::from(&line_buffer));
    let tracing_subscriber = tracing_subscriber::registry()
        .with(targets_filter)
        .with(stdout_layer)
        .with(capture_layer)
        .with(rolling_log_layer);
    tracing::subscriber::set_global_default(tracing_subscriber)
        .expect("setting default subscriber failed");
    Ok((line_buffer, rolling_log_guard))
}

fn run_egui_app(
    config: &crate::cli::Config,
    line_buffer: LineBuffer,
    app: Result<crate::app::App, crate::app::Error>,
) -> Result<(), eframe::Error> {
    let native_options = eframe::NativeOptions::default();
    let rpc_addr = url::Url::parse(&format!("http://{}", config.rpc_addr))
        .expect("failed to parse rpc addr");
    eframe::run_native(
        "Thunder",
        native_options,
        Box::new(move |cc| {
            Ok(Box::new(gui::EguiApp::new(
                app.ok(),
                cc,
                line_buffer,
                rpc_addr,
            )))
        }),
    )
}

fn main() -> anyhow::Result<()> {
    // Configure the allocator before Tokio spins up worker threads.
    configure_mimalloc();
    let cli = cli::Cli::parse();
    let config = cli.get_config()?;
    let (line_buffer, _rolling_log_guard) = set_tracing_subscriber(
        config.log_dir.as_deref(),
        config.log_level,
        config.log_level_file,
    )?;

    let (app_tx, app_rx) = oneshot::channel::<anyhow::Error>();

    let app = app::App::new(&config).inspect(|app| {
        // spawn rpc server
        app.runtime.spawn({
            let app = app.clone();
            async move {
                tracing::info!("starting RPC server at `{}`", config.rpc_addr);
                if let Err(err) =
                    rpc_server::run_server(app, config.rpc_addr).await
                {
                    app_tx.send(err).expect("failed to send error to app");
                }
            }
        });
    });

    if !config.headless {
        // For GUI mode we want the GUI to start, even if the app fails to start.
        return run_egui_app(&config, line_buffer, app)
            .map_err(|e| anyhow::anyhow!("failed to run egui app: {e:#}"));
    }

    tracing::info!("Running in headless mode");
    drop(line_buffer);

    // If we're headless, we want to exit hard if the app fails to start.
    let app = app?;

    app.runtime.block_on(async move {
        tokio::select! {
            Ok(_) = ctrl_c() => {
                tracing::info!("Shutting down due to process interruption");
                Ok(())
            }
            Ok(err) = app_rx => {
                Err(anyhow::anyhow!("received error from RPC server: {err:#} ({err:?})"))
            }
        }
    })
}<|MERGE_RESOLUTION|>--- conflicted
+++ resolved
@@ -20,8 +20,6 @@
 #[global_allocator]
 static GLOBAL: MiMalloc = MiMalloc;
 
-<<<<<<< HEAD
-=======
 fn configure_mimalloc() {
     // Tune mimalloc via environment variables
     // SAFETY: called before any threads are started, so no other thread can
@@ -52,7 +50,6 @@
     }
 }
 
->>>>>>> a2839658
 /// The empty string target `""` can be used to set a default level.
 fn targets_directive_str<'a, Targets>(targets: Targets) -> String
 where
