use std::borrow::Borrow;

use bitcoin::amount::CheckedSum;
<<<<<<< HEAD
use borsh::BorshSerialize;
use heed::{BoxedError, BytesDecode, BytesEncode};
use rustreexo::accumulator::{node_hash::BitcoinNodeHash, proof::Proof};
use serde::{Deserialize, Serialize};
use thiserror::Error;
=======
use borsh::{self, BorshDeserialize, BorshSerialize};
use heed::{BoxedError, BytesDecode, BytesEncode};
use rustreexo::accumulator::{
    mem_forest::MemForest, node_hash::BitcoinNodeHash, proof::Proof,
};
use serde::{Deserialize, Serialize};
use std::io::Cursor;
>>>>>>> a2839658
use utoipa::ToSchema;

use super::{
    Address, AmountOverflowError, Hash, M6id, MerkleRoot, Txid, hash,
    hash_with_scratch_buffer,
};
use crate::authorization::Authorization;

pub trait GetAddress {
    fn get_address(&self) -> Address;
}

pub trait GetValue {
    fn get_value(&self) -> bitcoin::Amount;
}

impl GetValue for () {
    fn get_value(&self) -> bitcoin::Amount {
        bitcoin::Amount::ZERO
    }
}

fn borsh_serialize_bitcoin_outpoint<W>(
    block_hash: &bitcoin::OutPoint,
    writer: &mut W,
) -> borsh::io::Result<()>
where
    W: borsh::io::Write,
{
    let bitcoin::OutPoint { txid, vout } = block_hash;
    let txid_bytes: &[u8; 32] = txid.as_ref();
    borsh::BorshSerialize::serialize(&(txid_bytes, vout), writer)
}

fn borsh_deserialize_bitcoin_outpoint<R>(
    reader: &mut R,
) -> borsh::io::Result<bitcoin::OutPoint>
where
    R: borsh::io::Read,
{
    use bitcoin::hashes::Hash as BitcoinHash;
    let (txid_bytes, vout): ([u8; 32], u32) =
        <([u8; 32], u32) as BorshDeserialize>::deserialize_reader(reader)?;
    Ok(bitcoin::OutPoint {
        txid: bitcoin::Txid::from_byte_array(txid_bytes),
        vout,
    })
}

#[derive(
    BorshSerialize,
    BorshDeserialize,
    Clone,
    Copy,
    Debug,
    Deserialize,
    Eq,
    Hash,
    Ord,
    PartialEq,
    PartialOrd,
    Serialize,
    ToSchema,
)]
pub enum OutPoint {
    // Created by transactions.
    Regular {
        txid: Txid,
        vout: u32,
    },
    // Created by block bodies.
    Coinbase {
        merkle_root: MerkleRoot,
        vout: u32,
    },
    // Created by mainchain deposits.
    #[schema(value_type = crate::types::schema::BitcoinOutPoint)]
    Deposit(
        #[borsh(
            serialize_with = "borsh_serialize_bitcoin_outpoint",
            deserialize_with = "borsh_deserialize_bitcoin_outpoint"
        )]
        bitcoin::OutPoint,
    ),
}

impl std::fmt::Display for OutPoint {
    fn fmt(&self, f: &mut std::fmt::Formatter<'_>) -> std::fmt::Result {
        match self {
            Self::Regular { txid, vout } => write!(f, "regular {txid} {vout}"),
            Self::Coinbase { merkle_root, vout } => {
                write!(f, "coinbase {merkle_root} {vout}")
            }
            Self::Deposit(bitcoin::OutPoint { txid, vout }) => {
                write!(f, "deposit {txid} {vout}")
            }
        }
    }
}

<<<<<<< HEAD
/// Fixed-width lexicographically sortable key for OutPoint
/// Layout: [tag: u8][id: 32][vout: u32 BE]
/// - tag: 0 = Regular, 1 = Coinbase, 2 = Deposit
/// - id: txid/merkle_root/bitcoin::txid
/// - vout: big-endian for numeric order = lexicographic order
#[derive(Clone, Copy, Debug, Eq, Hash, PartialEq)]
pub struct OutPointKey([u8; 37]);
=======
const OUTPOINT_KEY_SIZE: usize = 37;

/// Fixed-width key for OutPoint based on its canonical Borsh encoding.
#[derive(Clone, Copy, Debug, Eq, Hash, PartialEq)]
pub struct OutPointKey([u8; OUTPOINT_KEY_SIZE]);
>>>>>>> a2839658

impl OutPointKey {
    /// Get the raw key bytes
    #[inline]
<<<<<<< HEAD
    pub fn as_bytes(&self) -> &[u8; 37] {
=======
    pub fn as_bytes(&self) -> &[u8; OUTPOINT_KEY_SIZE] {
>>>>>>> a2839658
        &self.0
    }
}

impl From<OutPoint> for OutPointKey {
    #[inline]
    fn from(op: OutPoint) -> Self {
<<<<<<< HEAD
        let mut k = [0u8; 37];
        match op {
            OutPoint::Regular {
                txid: Txid(id),
                vout,
            } => {
                k[0] = 0;
                k[1..33].copy_from_slice(&id);
                k[33..37].copy_from_slice(&vout.to_be_bytes());
            }
            OutPoint::Coinbase { merkle_root, vout } => {
                k[0] = 1;
                let id: Hash = merkle_root.into();
                k[1..33].copy_from_slice(&id);
                k[33..37].copy_from_slice(&vout.to_be_bytes());
            }
            OutPoint::Deposit(ref bop) => {
                k[0] = 2;
                k[1..33].copy_from_slice(bop.txid.as_ref());
                k[33..37].copy_from_slice(&bop.vout.to_be_bytes());
            }
        }
        Self(k)
=======
        let mut key = [0u8; OUTPOINT_KEY_SIZE];
        let mut cursor = Cursor::new(&mut key[..]);
        BorshSerialize::serialize(&op, &mut cursor)
            .expect("serializing OutPoint into key buffer should never fail");
        debug_assert_eq!(cursor.position() as usize, OUTPOINT_KEY_SIZE);
        Self(key)
>>>>>>> a2839658
    }
}

impl From<&OutPoint> for OutPointKey {
    #[inline]
    fn from(op: &OutPoint) -> Self {
<<<<<<< HEAD
        Self::from(*op)
=======
        <Self as From<OutPoint>>::from(*op)
>>>>>>> a2839658
    }
}

impl From<OutPointKey> for OutPoint {
    #[inline]
    fn from(key: OutPointKey) -> Self {
<<<<<<< HEAD
        let tag = key.0[0];
        let mut id = [0u8; 32];
        id.copy_from_slice(&key.0[1..33]);
        let vout =
            u32::from_be_bytes([key.0[33], key.0[34], key.0[35], key.0[36]]);

        match tag {
            0 => OutPoint::Regular {
                txid: Txid(id),
                vout,
            },
            1 => OutPoint::Coinbase {
                merkle_root: MerkleRoot::from(Hash::from(id)),
                vout,
            },
            2 => {
                use bitcoin::hashes::Hash as BitcoinHash;
                let txid = bitcoin::Txid::from_byte_array(id);
                OutPoint::Deposit(bitcoin::OutPoint { txid, vout })
            }
            _ => unreachable!("Invalid OutPointKey tag"),
        }
=======
        let mut cursor = Cursor::new(&key.0[..]);
        OutPoint::deserialize_reader(&mut cursor)
            .expect("deserializing OutPointKey should never fail")
>>>>>>> a2839658
    }
}

impl From<&OutPointKey> for OutPoint {
    #[inline]
    fn from(key: &OutPointKey) -> Self {
<<<<<<< HEAD
        Self::from(*key)
=======
        <Self as From<OutPointKey>>::from(*key)
>>>>>>> a2839658
    }
}

impl Ord for OutPointKey {
    #[inline]
    fn cmp(&self, other: &Self) -> std::cmp::Ordering {
        self.0.cmp(&other.0)
    }
}

impl PartialOrd for OutPointKey {
    #[inline]
    fn partial_cmp(&self, other: &Self) -> Option<std::cmp::Ordering> {
        Some(self.cmp(other))
    }
}

impl AsRef<[u8]> for OutPointKey {
    #[inline]
    fn as_ref(&self) -> &[u8] {
        &self.0
    }
}

// Database key encoding traits for direct LMDB usage
impl<'a> BytesEncode<'a> for OutPointKey {
    type EItem = OutPointKey;

    #[inline]
    fn bytes_encode(
        item: &'a Self::EItem,
    ) -> Result<std::borrow::Cow<'a, [u8]>, BoxedError> {
        Ok(std::borrow::Cow::Borrowed(item.as_ref()))
    }
}

impl<'a> BytesDecode<'a> for OutPointKey {
    type DItem = OutPointKey;

    #[inline]
    fn bytes_decode(bytes: &'a [u8]) -> Result<Self::DItem, BoxedError> {
<<<<<<< HEAD
        if bytes.len() != 37 {
            return Err("OutPointKey must be exactly 37 bytes".into());
        }
        let mut key = [0u8; 37];
        key.copy_from_slice(bytes);
=======
        if bytes.len() != OUTPOINT_KEY_SIZE {
            return Err("OutPointKey must be exactly 37 bytes".into());
        }
        let mut key = [0u8; OUTPOINT_KEY_SIZE];
        key.copy_from_slice(bytes);
        let mut cursor = Cursor::new(&key[..]);
        let _ = OutPoint::deserialize_reader(&mut cursor)
            .map_err(|err| -> BoxedError { Box::new(err) })?;
>>>>>>> a2839658
        Ok(OutPointKey(key))
    }
}

<<<<<<< HEAD
=======
#[cfg(test)]
mod tests {
    use super::{OUTPOINT_KEY_SIZE, OutPoint, OutPointKey};
    use bitcoin::hashes::Hash as BitcoinHash;

    #[test]
    fn check_outpoint_key_size() -> anyhow::Result<()> {
        let variants = [
            OutPoint::Regular {
                txid: Default::default(),
                vout: u32::MAX,
            },
            OutPoint::Coinbase {
                merkle_root: Default::default(),
                vout: u32::MAX,
            },
            OutPoint::Deposit(bitcoin::OutPoint {
                txid: bitcoin::Txid::from_byte_array([0; 32]),
                vout: u32::MAX,
            }),
        ];

        for op in variants {
            let serialized = borsh::to_vec(&op)?;
            anyhow::ensure!(
                serialized.len() == OUTPOINT_KEY_SIZE,
                "unexpected serialized size: {}",
                serialized.len()
            );

            let key = OutPointKey::from(op);
            let decoded = OutPoint::from(key);
            anyhow::ensure!(decoded == op);
        }
        Ok(())
    }
}

>>>>>>> a2839658
/// Reference to a tx input.
#[derive(Clone, Copy, Debug, Deserialize, Eq, Hash, PartialEq, Serialize)]
pub enum InPoint {
    /// Transaction input
    Regular {
        txid: Txid,
        // index of the spend in the inputs to spend_tx
        vin: u32,
    },
    // Created by mainchain withdrawals
    Withdrawal {
        m6id: M6id,
    },
}

fn borsh_serialize_bitcoin_amount<W>(
    bitcoin_amount: &bitcoin::Amount,
    writer: &mut W,
) -> borsh::io::Result<()>
where
    W: borsh::io::Write,
{
    borsh::BorshSerialize::serialize(&bitcoin_amount.to_sat(), writer)
}

fn borsh_serialize_bitcoin_address<V, W>(
    bitcoin_address: &bitcoin::Address<V>,
    writer: &mut W,
) -> borsh::io::Result<()>
where
    V: bitcoin::address::NetworkValidation,
    W: borsh::io::Write,
{
    let spk = bitcoin_address
        .as_unchecked()
        .assume_checked_ref()
        .script_pubkey();
    borsh::BorshSerialize::serialize(spk.as_bytes(), writer)
}

mod content {
    use serde::{Deserialize, Serialize};
    use utoipa::{PartialSchema, ToSchema};

    /// Default representation for Serde
    #[derive(Deserialize, Serialize)]
    enum DefaultRepr {
        Value(bitcoin::Amount),
        Withdrawal {
            value: bitcoin::Amount,
            main_fee: bitcoin::Amount,
            main_address: bitcoin::Address<bitcoin::address::NetworkUnchecked>,
        },
    }

    /// Human-readable representation for Serde
    #[derive(Deserialize, Serialize, ToSchema)]
    #[schema(as = OutputContent, description = "")]
    enum HumanReadableRepr {
        #[schema(value_type = u64)]
        Value(
            #[serde(with = "bitcoin::amount::serde::as_sat")] bitcoin::Amount,
        ),
        Withdrawal {
            #[serde(with = "bitcoin::amount::serde::as_sat")]
            #[serde(rename = "value_sats")]
            #[schema(value_type = u64)]
            value: bitcoin::Amount,
            #[serde(with = "bitcoin::amount::serde::as_sat")]
            #[serde(rename = "main_fee_sats")]
            #[schema(value_type = u64)]
            main_fee: bitcoin::Amount,
            #[schema(value_type = crate::types::schema::BitcoinAddr)]
            main_address: bitcoin::Address<bitcoin::address::NetworkUnchecked>,
        },
    }

    type SerdeRepr = serde_with::IfIsHumanReadable<
        serde_with::FromInto<DefaultRepr>,
        serde_with::FromInto<HumanReadableRepr>,
    >;

    #[derive(borsh::BorshSerialize, Clone, Debug, Eq, PartialEq)]
    pub enum Content {
        Value(
            #[borsh(serialize_with = "super::borsh_serialize_bitcoin_amount")]
            bitcoin::Amount,
        ),
        Withdrawal {
            #[borsh(serialize_with = "super::borsh_serialize_bitcoin_amount")]
            value: bitcoin::Amount,
            #[borsh(serialize_with = "super::borsh_serialize_bitcoin_amount")]
            main_fee: bitcoin::Amount,
            #[borsh(serialize_with = "super::borsh_serialize_bitcoin_address")]
            main_address: bitcoin::Address<bitcoin::address::NetworkUnchecked>,
        },
    }

    impl Content {
        pub fn is_value(&self) -> bool {
            matches!(self, Self::Value(_))
        }
        pub fn is_withdrawal(&self) -> bool {
            matches!(self, Self::Withdrawal { .. })
        }

        pub(in crate::types) fn schema_ref() -> utoipa::openapi::Ref {
            utoipa::openapi::Ref::new("OutputContent")
        }
    }

    impl crate::types::GetValue for Content {
        #[inline(always)]
        fn get_value(&self) -> bitcoin::Amount {
            match self {
                Self::Value(value) => *value,
                Self::Withdrawal { value, .. } => *value,
            }
        }
    }

    impl From<Content> for DefaultRepr {
        fn from(content: Content) -> Self {
            match content {
                Content::Value(value) => Self::Value(value),
                Content::Withdrawal {
                    value,
                    main_fee,
                    main_address,
                } => Self::Withdrawal {
                    value,
                    main_fee,
                    main_address,
                },
            }
        }
    }

    impl From<Content> for HumanReadableRepr {
        fn from(content: Content) -> Self {
            match content {
                Content::Value(value) => Self::Value(value),
                Content::Withdrawal {
                    value,
                    main_fee,
                    main_address,
                } => Self::Withdrawal {
                    value,
                    main_fee,
                    main_address,
                },
            }
        }
    }

    impl From<DefaultRepr> for Content {
        fn from(repr: DefaultRepr) -> Self {
            match repr {
                DefaultRepr::Value(value) => Self::Value(value),
                DefaultRepr::Withdrawal {
                    value,
                    main_fee,
                    main_address,
                } => Self::Withdrawal {
                    value,
                    main_fee,
                    main_address,
                },
            }
        }
    }

    impl From<HumanReadableRepr> for Content {
        fn from(repr: HumanReadableRepr) -> Self {
            match repr {
                HumanReadableRepr::Value(value) => Self::Value(value),
                HumanReadableRepr::Withdrawal {
                    value,
                    main_fee,
                    main_address,
                } => Self::Withdrawal {
                    value,
                    main_fee,
                    main_address,
                },
            }
        }
    }

    impl<'de> Deserialize<'de> for Content {
        fn deserialize<D>(deserializer: D) -> Result<Self, D::Error>
        where
            D: serde::Deserializer<'de>,
        {
            <SerdeRepr as serde_with::DeserializeAs<'de, _>>::deserialize_as(
                deserializer,
            )
        }
    }

    impl Serialize for Content {
        fn serialize<S>(&self, serializer: S) -> Result<S::Ok, S::Error>
        where
            S: serde::Serializer,
        {
            <SerdeRepr as serde_with::SerializeAs<_>>::serialize_as(
                self, serializer,
            )
        }
    }

    impl PartialSchema for Content {
        fn schema() -> utoipa::openapi::RefOr<utoipa::openapi::schema::Schema> {
            <HumanReadableRepr as PartialSchema>::schema()
        }
    }

    impl ToSchema for Content {
        fn name() -> std::borrow::Cow<'static, str> {
            <HumanReadableRepr as ToSchema>::name()
        }
    }
}
pub use content::Content;

#[derive(
    BorshSerialize,
    Clone,
    Debug,
    Deserialize,
    Eq,
    PartialEq,
    Serialize,
    ToSchema,
)]
pub struct Output {
    pub address: Address,
    #[schema(schema_with = Content::schema_ref)]
    pub content: Content,
}

impl GetValue for Output {
    #[inline(always)]
    fn get_value(&self) -> bitcoin::Amount {
        self.content.get_value()
    }
}

#[derive(
    BorshSerialize,
    Clone,
    Debug,
    Deserialize,
    Eq,
    PartialEq,
    Serialize,
    ToSchema,
)]
pub struct PointedOutput {
    pub outpoint: OutPoint,
    pub output: Output,
}

impl From<&PointedOutput> for BitcoinNodeHash {
    fn from(pointed_output: &PointedOutput) -> Self {
        Self::new(hash(pointed_output))
    }
}

/// Useful when computing hashes for Utreexo,
/// without needing to clone an output
#[derive(BorshSerialize, Clone, Copy, Debug)]
pub struct PointedOutputRef<'a> {
    pub outpoint: OutPoint,
    pub output: &'a Output,
}

impl From<PointedOutputRef<'_>> for BitcoinNodeHash {
    fn from(pointed_output: PointedOutputRef) -> Self {
        Self::new(hash(&pointed_output))
    }
}

#[derive(
    BorshSerialize, Clone, Debug, Default, Deserialize, Serialize, ToSchema,
)]
pub struct Transaction {
    #[schema(value_type = Vec<(OutPoint, String)>)]
    pub inputs: Vec<(OutPoint, Hash)>,
    /// Utreexo proof for inputs
    #[borsh(skip)]
    #[schema(value_type = crate::types::schema::UtreexoProof)]
    pub proof: Proof,
    pub outputs: Vec<Output>,
}

impl Transaction {
    pub fn txid(&self) -> Txid {
        hash(self).into()
    }

    /// Canonical size in bytes. The canonical encoding is used for hashing,
    /// But other encodings may be used at eg. networking, rpc levels.
    pub fn canonical_size(&self) -> u64 {
        (borsh::object_length(self).unwrap() / 8) as u64
    }
}

/// Representation of a spent output
#[derive(Clone, Debug, Deserialize, Eq, PartialEq, Serialize)]
pub struct SpentOutput {
    pub output: Output,
    pub inpoint: InPoint,
}

#[derive(Debug, Error)]
pub enum ComputeFeeError {
    #[error("underfunded (value in < value out)")]
    Underfunded,
    #[error("value in overflow")]
    ValueInOverflow(#[source] AmountOverflowError),
    #[error("value out overflow")]
    ValueOutOverflow(#[source] AmountOverflowError),
}

#[derive(Debug, Clone, Serialize, Deserialize)]
pub struct FilledTransaction {
    pub transaction: Transaction,
    pub spent_utxos: Vec<Output>,
}

impl FilledTransaction {
    pub fn get_value_in(&self) -> Result<bitcoin::Amount, AmountOverflowError> {
        self.spent_utxos
            .iter()
            .map(GetValue::get_value)
            .checked_sum()
            .ok_or(AmountOverflowError)
    }

    pub fn get_value_out(
        &self,
    ) -> Result<bitcoin::Amount, AmountOverflowError> {
        self.transaction
            .outputs
            .iter()
            .map(GetValue::get_value)
            .checked_sum()
            .ok_or(AmountOverflowError)
    }

    pub fn get_fee(&self) -> Result<bitcoin::Amount, ComputeFeeError> {
        let value_in = self
            .get_value_in()
            .map_err(ComputeFeeError::ValueInOverflow)?;
        let value_out = self
            .get_value_out()
            .map_err(ComputeFeeError::ValueOutOverflow)?;
        if value_in < value_out {
            Err(ComputeFeeError::Underfunded)
        } else {
            Ok(value_in - value_out)
        }
    }
}

#[derive(BorshSerialize, Clone, Debug, Deserialize, Serialize)]
pub struct Authorized<T> {
    pub transaction: T,
    /// Authorizations are called witnesses in Bitcoin.
    pub authorizations: Vec<Authorization>,
}

pub type AuthorizedTransaction = Authorized<Transaction>;

<<<<<<< HEAD
impl<T> Borrow<T> for Authorized<T> {
    fn borrow(&self) -> &T {
        &self.transaction
=======
impl Body {
    pub fn new(
        authorized_transactions: Vec<AuthorizedTransaction>,
        coinbase: Vec<Output>,
    ) -> Self {
        let mut authorizations = Vec::with_capacity(
            authorized_transactions
                .iter()
                .map(|t| t.transaction.inputs.len())
                .sum(),
        );
        let mut transactions =
            Vec::with_capacity(authorized_transactions.len());
        for at in authorized_transactions.into_iter() {
            authorizations.extend(at.authorizations);
            transactions.push(at.transaction);
        }
        Self {
            coinbase,
            transactions,
            authorizations,
        }
    }

    pub fn authorized_transactions(&self) -> Vec<AuthorizedTransaction> {
        let mut authorizations_iter = self.authorizations.iter();
        self.transactions
            .iter()
            .map(|tx| {
                let mut authorizations = Vec::with_capacity(tx.inputs.len());
                for _ in 0..tx.inputs.len() {
                    let auth = authorizations_iter.next().unwrap();
                    authorizations.push(auth.clone());
                }
                AuthorizedTransaction {
                    transaction: tx.clone(),
                    authorizations,
                }
            })
            .collect()
    }

    pub fn compute_merkle_root(&self) -> MerkleRoot {
        // FIXME: Compute actual merkle root instead of just a hash.
        hash_with_scratch_buffer(&(&self.coinbase, &self.transactions)).into()
    }

    // Modifies the memforest, without checking tx proofs
    pub fn modify_memforest(
        &self,
        memforest: &mut MemForest<BitcoinNodeHash>,
    ) -> Result<(), String> {
        // New leaves for the accumulator
        let mut accumulator_add = Vec::<BitcoinNodeHash>::new();
        // Accumulator leaves to delete
        let mut accumulator_del = Vec::<BitcoinNodeHash>::new();
        let merkle_root = self.compute_merkle_root();
        for (vout, output) in self.coinbase.iter().enumerate() {
            let outpoint = OutPoint::Coinbase {
                merkle_root,
                vout: vout as u32,
            };
            let pointed_output = PointedOutput {
                outpoint,
                output: output.clone(),
            };
            accumulator_add.push((&pointed_output).into());
        }
        for transaction in &self.transactions {
            let txid = transaction.txid();
            for (_, utxo_hash) in transaction.inputs.iter() {
                accumulator_del.push(utxo_hash.into());
            }
            for (vout, output) in transaction.outputs.iter().enumerate() {
                let outpoint = OutPoint::Regular {
                    txid,
                    vout: vout as u32,
                };
                let pointed_output = PointedOutput {
                    outpoint,
                    output: output.clone(),
                };
                accumulator_add.push((&pointed_output).into());
            }
        }
        memforest.modify(&accumulator_add, &accumulator_del)
>>>>>>> a2839658
    }
}

impl From<Authorized<FilledTransaction>> for AuthorizedTransaction {
    fn from(tx: Authorized<FilledTransaction>) -> Self {
        Self {
            transaction: tx.transaction.transaction,
            authorizations: tx.authorizations,
        }
    }
}<|MERGE_RESOLUTION|>--- conflicted
+++ resolved
@@ -1,13 +1,6 @@
-use std::borrow::Borrow;
+use std::collections::HashMap;
 
 use bitcoin::amount::CheckedSum;
-<<<<<<< HEAD
-use borsh::BorshSerialize;
-use heed::{BoxedError, BytesDecode, BytesEncode};
-use rustreexo::accumulator::{node_hash::BitcoinNodeHash, proof::Proof};
-use serde::{Deserialize, Serialize};
-use thiserror::Error;
-=======
 use borsh::{self, BorshDeserialize, BorshSerialize};
 use heed::{BoxedError, BytesDecode, BytesEncode};
 use rustreexo::accumulator::{
@@ -15,7 +8,6 @@
 };
 use serde::{Deserialize, Serialize};
 use std::io::Cursor;
->>>>>>> a2839658
 use utoipa::ToSchema;
 
 use super::{
@@ -116,30 +108,16 @@
     }
 }
 
-<<<<<<< HEAD
-/// Fixed-width lexicographically sortable key for OutPoint
-/// Layout: [tag: u8][id: 32][vout: u32 BE]
-/// - tag: 0 = Regular, 1 = Coinbase, 2 = Deposit
-/// - id: txid/merkle_root/bitcoin::txid
-/// - vout: big-endian for numeric order = lexicographic order
-#[derive(Clone, Copy, Debug, Eq, Hash, PartialEq)]
-pub struct OutPointKey([u8; 37]);
-=======
 const OUTPOINT_KEY_SIZE: usize = 37;
 
 /// Fixed-width key for OutPoint based on its canonical Borsh encoding.
 #[derive(Clone, Copy, Debug, Eq, Hash, PartialEq)]
 pub struct OutPointKey([u8; OUTPOINT_KEY_SIZE]);
->>>>>>> a2839658
 
 impl OutPointKey {
     /// Get the raw key bytes
     #[inline]
-<<<<<<< HEAD
-    pub fn as_bytes(&self) -> &[u8; 37] {
-=======
     pub fn as_bytes(&self) -> &[u8; OUTPOINT_KEY_SIZE] {
->>>>>>> a2839658
         &self.0
     }
 }
@@ -147,94 +125,35 @@
 impl From<OutPoint> for OutPointKey {
     #[inline]
     fn from(op: OutPoint) -> Self {
-<<<<<<< HEAD
-        let mut k = [0u8; 37];
-        match op {
-            OutPoint::Regular {
-                txid: Txid(id),
-                vout,
-            } => {
-                k[0] = 0;
-                k[1..33].copy_from_slice(&id);
-                k[33..37].copy_from_slice(&vout.to_be_bytes());
-            }
-            OutPoint::Coinbase { merkle_root, vout } => {
-                k[0] = 1;
-                let id: Hash = merkle_root.into();
-                k[1..33].copy_from_slice(&id);
-                k[33..37].copy_from_slice(&vout.to_be_bytes());
-            }
-            OutPoint::Deposit(ref bop) => {
-                k[0] = 2;
-                k[1..33].copy_from_slice(bop.txid.as_ref());
-                k[33..37].copy_from_slice(&bop.vout.to_be_bytes());
-            }
-        }
-        Self(k)
-=======
         let mut key = [0u8; OUTPOINT_KEY_SIZE];
         let mut cursor = Cursor::new(&mut key[..]);
         BorshSerialize::serialize(&op, &mut cursor)
             .expect("serializing OutPoint into key buffer should never fail");
         debug_assert_eq!(cursor.position() as usize, OUTPOINT_KEY_SIZE);
         Self(key)
->>>>>>> a2839658
     }
 }
 
 impl From<&OutPoint> for OutPointKey {
     #[inline]
     fn from(op: &OutPoint) -> Self {
-<<<<<<< HEAD
-        Self::from(*op)
-=======
         <Self as From<OutPoint>>::from(*op)
->>>>>>> a2839658
     }
 }
 
 impl From<OutPointKey> for OutPoint {
     #[inline]
     fn from(key: OutPointKey) -> Self {
-<<<<<<< HEAD
-        let tag = key.0[0];
-        let mut id = [0u8; 32];
-        id.copy_from_slice(&key.0[1..33]);
-        let vout =
-            u32::from_be_bytes([key.0[33], key.0[34], key.0[35], key.0[36]]);
-
-        match tag {
-            0 => OutPoint::Regular {
-                txid: Txid(id),
-                vout,
-            },
-            1 => OutPoint::Coinbase {
-                merkle_root: MerkleRoot::from(Hash::from(id)),
-                vout,
-            },
-            2 => {
-                use bitcoin::hashes::Hash as BitcoinHash;
-                let txid = bitcoin::Txid::from_byte_array(id);
-                OutPoint::Deposit(bitcoin::OutPoint { txid, vout })
-            }
-            _ => unreachable!("Invalid OutPointKey tag"),
-        }
-=======
         let mut cursor = Cursor::new(&key.0[..]);
         OutPoint::deserialize_reader(&mut cursor)
             .expect("deserializing OutPointKey should never fail")
->>>>>>> a2839658
     }
 }
 
 impl From<&OutPointKey> for OutPoint {
     #[inline]
     fn from(key: &OutPointKey) -> Self {
-<<<<<<< HEAD
-        Self::from(*key)
-=======
         <Self as From<OutPointKey>>::from(*key)
->>>>>>> a2839658
     }
 }
 
@@ -276,13 +195,6 @@
 
     #[inline]
     fn bytes_decode(bytes: &'a [u8]) -> Result<Self::DItem, BoxedError> {
-<<<<<<< HEAD
-        if bytes.len() != 37 {
-            return Err("OutPointKey must be exactly 37 bytes".into());
-        }
-        let mut key = [0u8; 37];
-        key.copy_from_slice(bytes);
-=======
         if bytes.len() != OUTPOINT_KEY_SIZE {
             return Err("OutPointKey must be exactly 37 bytes".into());
         }
@@ -291,13 +203,10 @@
         let mut cursor = Cursor::new(&key[..]);
         let _ = OutPoint::deserialize_reader(&mut cursor)
             .map_err(|err| -> BoxedError { Box::new(err) })?;
->>>>>>> a2839658
         Ok(OutPointKey(key))
     }
 }
 
-<<<<<<< HEAD
-=======
 #[cfg(test)]
 mod tests {
     use super::{OUTPOINT_KEY_SIZE, OutPoint, OutPointKey};
@@ -336,7 +245,6 @@
     }
 }
 
->>>>>>> a2839658
 /// Reference to a tx input.
 #[derive(Clone, Copy, Debug, Deserialize, Eq, Hash, PartialEq, Serialize)]
 pub enum InPoint {
@@ -448,7 +356,7 @@
         }
     }
 
-    impl crate::types::GetValue for Content {
+    impl crate::wallet::GetValue for Content {
         #[inline(always)]
         fn get_value(&self) -> bitcoin::Amount {
             match self {
@@ -606,20 +514,6 @@
     }
 }
 
-/// Useful when computing hashes for Utreexo,
-/// without needing to clone an output
-#[derive(BorshSerialize, Clone, Copy, Debug)]
-pub struct PointedOutputRef<'a> {
-    pub outpoint: OutPoint,
-    pub output: &'a Output,
-}
-
-impl From<PointedOutputRef<'_>> for BitcoinNodeHash {
-    fn from(pointed_output: PointedOutputRef) -> Self {
-        Self::new(hash(&pointed_output))
-    }
-}
-
 #[derive(
     BorshSerialize, Clone, Debug, Default, Deserialize, Serialize, ToSchema,
 )]
@@ -637,12 +531,6 @@
     pub fn txid(&self) -> Txid {
         hash(self).into()
     }
-
-    /// Canonical size in bytes. The canonical encoding is used for hashing,
-    /// But other encodings may be used at eg. networking, rpc levels.
-    pub fn canonical_size(&self) -> u64 {
-        (borsh::object_length(self).unwrap() / 8) as u64
-    }
 }
 
 /// Representation of a spent output
@@ -650,16 +538,6 @@
 pub struct SpentOutput {
     pub output: Output,
     pub inpoint: InPoint,
-}
-
-#[derive(Debug, Error)]
-pub enum ComputeFeeError {
-    #[error("underfunded (value in < value out)")]
-    Underfunded,
-    #[error("value in overflow")]
-    ValueInOverflow(#[source] AmountOverflowError),
-    #[error("value out overflow")]
-    ValueOutOverflow(#[source] AmountOverflowError),
 }
 
 #[derive(Debug, Clone, Serialize, Deserialize)]
@@ -688,35 +566,33 @@
             .ok_or(AmountOverflowError)
     }
 
-    pub fn get_fee(&self) -> Result<bitcoin::Amount, ComputeFeeError> {
-        let value_in = self
-            .get_value_in()
-            .map_err(ComputeFeeError::ValueInOverflow)?;
-        let value_out = self
-            .get_value_out()
-            .map_err(ComputeFeeError::ValueOutOverflow)?;
+    pub fn get_fee(
+        &self,
+    ) -> Result<Option<bitcoin::Amount>, AmountOverflowError> {
+        let value_in = self.get_value_in()?;
+        let value_out = self.get_value_out()?;
         if value_in < value_out {
-            Err(ComputeFeeError::Underfunded)
+            Ok(None)
         } else {
-            Ok(value_in - value_out)
+            Ok(Some(value_in - value_out))
         }
     }
 }
 
 #[derive(BorshSerialize, Clone, Debug, Deserialize, Serialize)]
-pub struct Authorized<T> {
-    pub transaction: T,
-    /// Authorizations are called witnesses in Bitcoin.
+pub struct AuthorizedTransaction {
+    pub transaction: Transaction,
+    /// Authorization is called witness in Bitcoin.
     pub authorizations: Vec<Authorization>,
 }
 
-pub type AuthorizedTransaction = Authorized<Transaction>;
-
-<<<<<<< HEAD
-impl<T> Borrow<T> for Authorized<T> {
-    fn borrow(&self) -> &T {
-        &self.transaction
-=======
+#[derive(BorshSerialize, Clone, Debug, Deserialize, Serialize, ToSchema)]
+pub struct Body {
+    pub coinbase: Vec<Output>,
+    pub transactions: Vec<Transaction>,
+    pub authorizations: Vec<Authorization>,
+}
+
 impl Body {
     pub fn new(
         authorized_transactions: Vec<AuthorizedTransaction>,
@@ -803,15 +679,50 @@
             }
         }
         memforest.modify(&accumulator_add, &accumulator_del)
->>>>>>> a2839658
-    }
-}
-
-impl From<Authorized<FilledTransaction>> for AuthorizedTransaction {
-    fn from(tx: Authorized<FilledTransaction>) -> Self {
-        Self {
-            transaction: tx.transaction.transaction,
-            authorizations: tx.authorizations,
-        }
-    }
+    }
+
+    pub fn get_inputs(&self) -> Vec<OutPoint> {
+        self.transactions
+            .iter()
+            .flat_map(|tx| tx.inputs.iter().map(|(outpoint, _)| outpoint))
+            .copied()
+            .collect()
+    }
+
+    pub fn get_outputs(&self) -> HashMap<OutPoint, Output> {
+        let mut outputs = HashMap::new();
+        let merkle_root = self.compute_merkle_root();
+        for (vout, output) in self.coinbase.iter().enumerate() {
+            let vout = vout as u32;
+            let outpoint = OutPoint::Coinbase { merkle_root, vout };
+            outputs.insert(outpoint, output.clone());
+        }
+        for transaction in &self.transactions {
+            let txid = transaction.txid();
+            for (vout, output) in transaction.outputs.iter().enumerate() {
+                let vout = vout as u32;
+                let outpoint = OutPoint::Regular { txid, vout };
+                outputs.insert(outpoint, output.clone());
+            }
+        }
+        outputs
+    }
+
+    pub fn get_coinbase_value(
+        &self,
+    ) -> Result<bitcoin::Amount, AmountOverflowError> {
+        self.coinbase
+            .iter()
+            .map(|output| output.get_value())
+            .checked_sum()
+            .ok_or(AmountOverflowError)
+    }
+}
+
+pub trait Verify {
+    type Error;
+    fn verify_transaction(
+        transaction: &AuthorizedTransaction,
+    ) -> Result<(), Self::Error>;
+    fn verify_body(body: &Body) -> Result<(), Self::Error>;
 }