use std::collections::{BTreeMap, HashMap, HashSet};

use fallible_iterator::FallibleIterator;
use futures::Stream;
use heed::types::SerdeBincode;
use rustreexo::accumulator::{node_hash::BitcoinNodeHash, proof::Proof};
use serde::{Deserialize, Serialize};
use sneed::{
    DatabaseUnique, RoTxn, RwTxn, UnitKey,
    db::error::{self as db_error, Error as DbError},
    env::Error as EnvError,
    rwtxn::Error as RwTxnError,
};

use crate::{
    authorization::Authorization,
    types::{
        Accumulator, Address, AmountOverflowError, AmountUnderflowError,
<<<<<<< HEAD
        Authorized, AuthorizedTransaction, BlockHash, Body, FilledTransaction,
        GetAddress, GetValue, Header, InPoint, M6id, MerkleRoot, OutPoint,
        OutPointKey, Output, PointedOutput, SpentOutput, Transaction, VERSION,
        Verify, Version, WithdrawalBundle, WithdrawalBundleStatus,
=======
        AuthorizedTransaction, BlockHash, Body, FilledTransaction, GetAddress,
        GetValue, Header, InPoint, M6id, MerkleRoot, OutPoint, OutPointKey,
        Output, PointedOutput, SpentOutput, Transaction, VERSION, Verify,
        Version, WithdrawalBundle, WithdrawalBundleStatus,
>>>>>>> a2839658
        proto::mainchain::TwoWayPegData,
    },
    util::Watchable,
};

mod block;
mod error;
mod rollback;
mod two_way_peg_data;

pub use error::Error;
use rollback::RollBack;

pub const WITHDRAWAL_BUNDLE_FAILURE_GAP: u32 = 4;

/// Prevalidated block data containing computed values from validation
/// to avoid redundant computation during connection
<<<<<<< HEAD
=======
#[derive(Clone, Debug)]
>>>>>>> a2839658
pub struct PrevalidatedBlock {
    pub filled_transactions: Vec<FilledTransaction>,
    pub computed_merkle_root: MerkleRoot,
    pub total_fees: bitcoin::Amount,
    pub coinbase_value: bitcoin::Amount,
<<<<<<< HEAD
    pub next_height: u32, // Precomputed next height to avoid DB read in write txn
=======
    pub next_height: u32,
>>>>>>> a2839658
    pub accumulator_diff: crate::types::AccumulatorDiff,
}

/// Information we have regarding a withdrawal bundle
#[derive(Debug, Deserialize, Serialize)]
enum WithdrawalBundleInfo {
    /// Withdrawal bundle is known
    Known(WithdrawalBundle),
    /// Withdrawal bundle is unknown but unconfirmed / failed
    Unknown,
    /// If an unknown withdrawal bundle is confirmed, ALL UTXOs are
    /// considered spent.
    UnknownConfirmed {
        spend_utxos: BTreeMap<OutPoint, Output>,
    },
}

impl WithdrawalBundleInfo {
    fn is_known(&self) -> bool {
        match self {
            Self::Known(_) => true,
            Self::Unknown | Self::UnknownConfirmed { .. } => false,
        }
    }
}

#[derive(Clone)]
pub struct State {
    /// Current tip
    tip: DatabaseUnique<UnitKey, SerdeBincode<BlockHash>>,
    /// Current height
    height: DatabaseUnique<UnitKey, SerdeBincode<u32>>,
    pub utxos: DatabaseUnique<OutPointKey, SerdeBincode<Output>>,
    pub stxos: DatabaseUnique<OutPointKey, SerdeBincode<SpentOutput>>,
    /// Pending withdrawal bundle and block height
    pub pending_withdrawal_bundle:
        DatabaseUnique<UnitKey, SerdeBincode<(WithdrawalBundle, u32)>>,
    /// Latest failed (known) withdrawal bundle
    latest_failed_withdrawal_bundle:
        DatabaseUnique<UnitKey, SerdeBincode<RollBack<M6id>>>,
    /// Withdrawal bundles and their status.
    /// Some withdrawal bundles may be unknown.
    /// in which case they are `None`.
    withdrawal_bundles: DatabaseUnique<
        SerdeBincode<M6id>,
        SerdeBincode<(WithdrawalBundleInfo, RollBack<WithdrawalBundleStatus>)>,
    >,
    /// deposit blocks and the height at which they were applied, keyed sequentially
    pub deposit_blocks: DatabaseUnique<
        SerdeBincode<u32>,
        SerdeBincode<(bitcoin::BlockHash, u32)>,
    >,
    /// withdrawal bundle event blocks and the height at which they were applied, keyed sequentially
    pub withdrawal_bundle_event_blocks: DatabaseUnique<
        SerdeBincode<u32>,
        SerdeBincode<(bitcoin::BlockHash, u32)>,
    >,
    pub utreexo_accumulator: DatabaseUnique<UnitKey, SerdeBincode<Accumulator>>,
    _version: DatabaseUnique<UnitKey, SerdeBincode<Version>>,
}

impl State {
    pub const NUM_DBS: u32 = 11;

    pub fn new(env: &sneed::Env) -> Result<Self, Error> {
        let mut rwtxn = env.write_txn().map_err(EnvError::from)?;
        let tip = DatabaseUnique::create(env, &mut rwtxn, "tip")
            .map_err(EnvError::from)?;
        let height = DatabaseUnique::create(env, &mut rwtxn, "height")
            .map_err(EnvError::from)?;
        let utxos = DatabaseUnique::create(env, &mut rwtxn, "utxos")
            .map_err(EnvError::from)?;
        let stxos = DatabaseUnique::create(env, &mut rwtxn, "stxos")
            .map_err(EnvError::from)?;
        let pending_withdrawal_bundle = DatabaseUnique::create(
            env,
            &mut rwtxn,
            "pending_withdrawal_bundle",
        )
        .map_err(EnvError::from)?;
        let latest_failed_withdrawal_bundle = DatabaseUnique::create(
            env,
            &mut rwtxn,
            "latest_failed_withdrawal_bundle",
        )
        .map_err(EnvError::from)?;
        let withdrawal_bundles =
            DatabaseUnique::create(env, &mut rwtxn, "withdrawal_bundles")
                .map_err(EnvError::from)?;
        let deposit_blocks =
            DatabaseUnique::create(env, &mut rwtxn, "deposit_blocks")
                .map_err(EnvError::from)?;
        let withdrawal_bundle_event_blocks = DatabaseUnique::create(
            env,
            &mut rwtxn,
            "withdrawal_bundle_event_blocks",
        )
        .map_err(EnvError::from)?;
        let utreexo_accumulator =
            DatabaseUnique::create(env, &mut rwtxn, "utreexo_accumulator")
                .map_err(EnvError::from)?;
        let version = DatabaseUnique::create(env, &mut rwtxn, "state_version")
            .map_err(EnvError::from)?;
        if version
            .try_get(&rwtxn, &())
            .map_err(DbError::from)?
            .is_none()
        {
            version
                .put(&mut rwtxn, &(), &*VERSION)
                .map_err(DbError::from)?;
        }
        rwtxn.commit().map_err(RwTxnError::from)?;
        Ok(Self {
            tip,
            height,
            utxos,
            stxos,
            pending_withdrawal_bundle,
            latest_failed_withdrawal_bundle,
            withdrawal_bundles,
            deposit_blocks,
            withdrawal_bundle_event_blocks,
            utreexo_accumulator,
            _version: version,
        })
    }

    pub fn try_get_tip(
        &self,
        rotxn: &RoTxn,
    ) -> Result<Option<BlockHash>, Error> {
        let tip = self.tip.try_get(rotxn, &())?;
        Ok(tip)
    }

    pub fn try_get_height(&self, rotxn: &RoTxn) -> Result<Option<u32>, Error> {
        let height = self.height.try_get(rotxn, &())?;
        Ok(height)
    }

    pub fn get_utxos(
        &self,
        rotxn: &RoTxn,
    ) -> Result<HashMap<OutPoint, Output>, db_error::Iter> {
        let utxos: HashMap<OutPoint, Output> = self
            .utxos
            .iter(rotxn)?
            .map(|(key, output)| Ok((key.into(), output)))
            .collect()?;
        Ok(utxos)
    }

    pub fn get_utxos_by_addresses(
        &self,
        rotxn: &RoTxn,
        addresses: &HashSet<Address>,
    ) -> Result<HashMap<OutPoint, Output>, db_error::Iter> {
        let utxos: HashMap<OutPoint, Output> = self
            .utxos
            .iter(rotxn)?
            .filter(|(_, output)| Ok(addresses.contains(&output.address)))
            .map(|(key, output)| Ok((key.into(), output)))
            .collect()?;
        Ok(utxos)
    }

    /// Get the latest failed withdrawal bundle, and the height at which it failed
    pub fn get_latest_failed_withdrawal_bundle(
        &self,
        rotxn: &RoTxn,
    ) -> Result<Option<(u32, M6id)>, db_error::TryGet> {
        let Some(latest_failed_m6id) =
            self.latest_failed_withdrawal_bundle.try_get(rotxn, &())?
        else {
            return Ok(None);
        };
        let latest_failed_m6id = latest_failed_m6id.latest().value;
        let (_bundle, bundle_status) = self.withdrawal_bundles.try_get(rotxn, &latest_failed_m6id)?
            .expect("Inconsistent DBs: latest failed m6id should exist in withdrawal_bundles");
        let bundle_status = bundle_status.latest();
        assert_eq!(bundle_status.value, WithdrawalBundleStatus::Failed);
        Ok(Some((bundle_status.height, latest_failed_m6id)))
    }

    /// Get the current Utreexo accumulator
    pub fn get_accumulator(&self, rotxn: &RoTxn) -> Result<Accumulator, Error> {
        let accumulator = self
            .utreexo_accumulator
            .try_get(rotxn, &())
            .map_err(DbError::from)?
            .unwrap_or_default();
        Ok(accumulator)
    }

    /// Regenerate utreexo proof for a tx
    pub fn regenerate_proof(
        &self,
        rotxn: &RoTxn,
        tx: &mut Transaction,
    ) -> Result<(), Error> {
        let accumulator = self.get_accumulator(rotxn)?;
        let targets: Vec<_> = tx
            .inputs
            .iter()
            .map(|(_, utxo_hash)| utxo_hash.into())
            .collect();
        tx.proof = accumulator.prove(&targets)?;
        Ok(())
    }

    /// Get a Utreexo proof for the provided utxos
    pub fn get_utreexo_proof<'a, Utxos>(
        &self,
        rotxn: &RoTxn,
        utxos: Utxos,
    ) -> Result<Proof, Error>
    where
        Utxos: IntoIterator<Item = &'a PointedOutput>,
    {
        let accumulator = self.get_accumulator(rotxn)?;
        let targets: Vec<BitcoinNodeHash> =
            utxos.into_iter().map(BitcoinNodeHash::from).collect();
        let proof = accumulator.prove(&targets)?;
        Ok(proof)
    }

    fn fill_transaction(
        &self,
        rotxn: &RoTxn,
        transaction: &Transaction,
    ) -> Result<FilledTransaction, Error> {
        let mut spent_utxos = Vec::with_capacity(transaction.inputs.len());
        for (outpoint, _) in &transaction.inputs {
            let key = OutPointKey::from(outpoint);
<<<<<<< HEAD
            let utxo =
                self.utxos.try_get(rotxn, &key)?.ok_or(Error::NoUtxo {
=======
            let utxo = self
                .utxos
                .try_get(txn, &key)
                .map_err(DbError::from)?
                .ok_or(Error::NoUtxo {
>>>>>>> a2839658
                    outpoint: *outpoint,
                })?;
            spent_utxos.push(utxo);
        }
        Ok(FilledTransaction {
            spent_utxos,
            transaction: transaction.clone(),
        })
    }

    pub fn fill_authorized_transaction(
        &self,
        rotxn: &RoTxn,
        transaction: AuthorizedTransaction,
    ) -> Result<Authorized<FilledTransaction>, Error> {
        let filled_tx =
            self.fill_transaction(rotxn, &transaction.transaction)?;
        let authorizations = transaction.authorizations;
        Ok(Authorized {
            transaction: filled_tx,
            authorizations,
        })
    }

    /// Get pending withdrawal bundle and block height
    pub fn get_pending_withdrawal_bundle(
        &self,
        txn: &RoTxn,
    ) -> Result<Option<(WithdrawalBundle, u32)>, Error> {
        Ok(self
            .pending_withdrawal_bundle
            .try_get(txn, &())
            .map_err(DbError::from)?)
    }

    pub fn validate_filled_transaction(
        &self,
        transaction: &FilledTransaction,
    ) -> Result<bitcoin::Amount, Error> {
        let mut value_in = bitcoin::Amount::ZERO;
        let mut value_out = bitcoin::Amount::ZERO;
        for utxo in &transaction.spent_utxos {
            value_in = value_in
                .checked_add(utxo.get_value())
                .ok_or(AmountOverflowError)?;
        }
        for output in &transaction.transaction.outputs {
            value_out = value_out
                .checked_add(output.get_value())
                .ok_or(AmountOverflowError)?;
        }
        if value_out > value_in {
            return Err(Error::NotEnoughValueIn);
        }
        value_in
            .checked_sub(value_out)
            .ok_or_else(|| AmountUnderflowError.into())
    }

    pub fn validate_transaction(
        &self,
        rotxn: &RoTxn,
        transaction: &AuthorizedTransaction,
    ) -> Result<bitcoin::Amount, Error> {
        let filled_transaction =
            self.fill_transaction(rotxn, &transaction.transaction)?;
        for (authorization, spent_utxo) in transaction
            .authorizations
            .iter()
            .zip(filled_transaction.spent_utxos.iter())
        {
            if authorization.get_address() != spent_utxo.address {
                return Err(Error::WrongPubKeyForAddress);
            }
        }
        if Authorization::verify_transaction(transaction).is_err() {
            return Err(Error::Authorization);
        }
        let fee = self.validate_filled_transaction(&filled_transaction)?;
        Ok(fee)
    }

    const LIMIT_GROWTH_EXPONENT: f64 = 1.04;

    pub fn body_sigops_limit(height: u32) -> usize {
        // Starting body size limit is 8MB = 8 * 1024 * 1024 B
        // 2 input 2 output transaction is 392 B
        // 2 * ceil(8 * 1024 * 1024 B / 392 B) = 42800
        const START: usize = 42800;
        let month = height / (6 * 24 * 30);
        if month < 120 {
            (START as f64 * Self::LIMIT_GROWTH_EXPONENT.powi(month as i32))
                .floor() as usize
        } else {
            // 1.04 ** 120 = 110.6625
            // So we are rounding up.
            START * 111
        }
    }

    // in bytes
    pub fn body_size_limit(height: u32) -> usize {
        // 8MB starting body size limit.
        const START: usize = 8 * 1024 * 1024;
        let month = height / (6 * 24 * 30);
        if month < 120 {
            (START as f64 * Self::LIMIT_GROWTH_EXPONENT.powi(month as i32))
                .floor() as usize
        } else {
            // 1.04 ** 120 = 110.6625
            // So we are rounding up.
            START * 111
        }
    }

    pub fn get_last_deposit_block_hash(
        &self,
        rotxn: &RoTxn,
    ) -> Result<Option<bitcoin::BlockHash>, Error> {
        let block_hash = self
            .deposit_blocks
            .last(rotxn)
            .map_err(DbError::from)?
            .map(|(_, (block_hash, _))| block_hash);
        Ok(block_hash)
    }

    pub fn get_last_withdrawal_bundle_event_block_hash(
        &self,
        rotxn: &RoTxn,
    ) -> Result<Option<bitcoin::BlockHash>, Error> {
        let block_hash = self
            .withdrawal_bundle_event_blocks
            .last(rotxn)
            .map_err(DbError::from)?
            .map(|(_, (block_hash, _))| block_hash);
        Ok(block_hash)
    }

    /// Get total sidechain wealth in Bitcoin
    pub fn sidechain_wealth(
        &self,
        rotxn: &RoTxn,
    ) -> Result<bitcoin::Amount, Error> {
        let mut total_deposit_utxo_value = bitcoin::Amount::ZERO;
        self.utxos
            .iter(rotxn)
            .map_err(DbError::from)?
            .map_err(|err| DbError::from(err).into())
            .for_each(|(outpoint_key, output)| {
<<<<<<< HEAD
                let outpoint = outpoint_key.into();
=======
                let outpoint: OutPoint = outpoint_key.into();
>>>>>>> a2839658
                if let OutPoint::Deposit(_) = outpoint {
                    total_deposit_utxo_value = total_deposit_utxo_value
                        .checked_add(output.get_value())
                        .ok_or(AmountOverflowError)?;
                }
                Ok::<_, Error>(())
            })?;
        let mut total_deposit_stxo_value = bitcoin::Amount::ZERO;
        let mut total_withdrawal_stxo_value = bitcoin::Amount::ZERO;
        self.stxos
            .iter(rotxn)
            .map_err(DbError::from)?
            .map_err(|err| DbError::from(err).into())
            .for_each(|(outpoint_key, spent_output)| {
<<<<<<< HEAD
                let outpoint = outpoint_key.into();
=======
                let outpoint: OutPoint = outpoint_key.into();
>>>>>>> a2839658
                if let OutPoint::Deposit(_) = outpoint {
                    total_deposit_stxo_value = total_deposit_stxo_value
                        .checked_add(spent_output.output.get_value())
                        .ok_or(AmountOverflowError)?;
                }
                if let InPoint::Withdrawal { .. } = spent_output.inpoint {
                    total_withdrawal_stxo_value = total_deposit_stxo_value
                        .checked_add(spent_output.output.get_value())
                        .ok_or(AmountOverflowError)?;
                }
                Ok::<_, Error>(())
            })?;

        let total_wealth: bitcoin::Amount = total_deposit_utxo_value
            .checked_add(total_deposit_stxo_value)
            .ok_or(AmountOverflowError)?
            .checked_sub(total_withdrawal_stxo_value)
            .ok_or(AmountOverflowError)?;
        Ok(total_wealth)
    }

    pub fn validate_block(
        &self,
        rotxn: &RoTxn,
        header: &Header,
        body: &Body,
    ) -> Result<(bitcoin::Amount, MerkleRoot), Error> {
        block::validate(self, rotxn, header, body)
    }

    pub fn connect_block(
        &self,
        rwtxn: &mut RwTxn,
        header: &Header,
        body: &Body,
    ) -> Result<MerkleRoot, Error> {
        block::connect(self, rwtxn, header, body)
    }

<<<<<<< HEAD
=======
    /// Prevalidate a block under a read transaction, computing values reused on connect.
>>>>>>> a2839658
    pub fn prevalidate_block(
        &self,
        rotxn: &RoTxn,
        header: &Header,
        body: &Body,
    ) -> Result<PrevalidatedBlock, Error> {
        block::prevalidate(self, rotxn, header, body)
    }

<<<<<<< HEAD
=======
    /// Connect a block using prevalidated data to avoid recomputation.
>>>>>>> a2839658
    pub fn connect_prevalidated_block(
        &self,
        rwtxn: &mut RwTxn,
        header: &Header,
        body: &Body,
        prevalidated: PrevalidatedBlock,
    ) -> Result<MerkleRoot, Error> {
        block::connect_prevalidated(self, rwtxn, header, body, prevalidated)
    }

<<<<<<< HEAD
=======
    /// Convenience: prevalidate then connect using the same write transaction.
>>>>>>> a2839658
    pub fn apply_block(
        &self,
        rwtxn: &mut RwTxn,
        header: &Header,
        body: &Body,
    ) -> Result<(), Error> {
<<<<<<< HEAD
        let prevalidated = self.prevalidate_block(rwtxn, header, body)?;
        self.connect_prevalidated_block(rwtxn, header, body, prevalidated)?;
=======
        let pre = self.prevalidate_block(rwtxn, header, body)?;
        let _ = self.connect_prevalidated_block(rwtxn, header, body, pre)?;
>>>>>>> a2839658
        Ok(())
    }

    pub fn disconnect_tip(
        &self,
        rwtxn: &mut RwTxn,
        header: &Header,
        body: &Body,
    ) -> Result<(), Error> {
        block::disconnect_tip(self, rwtxn, header, body)
    }

    pub fn connect_two_way_peg_data(
        &self,
        rwtxn: &mut RwTxn,
        two_way_peg_data: &TwoWayPegData,
    ) -> Result<(), Error> {
        two_way_peg_data::connect(self, rwtxn, two_way_peg_data)
    }

    pub fn disconnect_two_way_peg_data(
        &self,
        rwtxn: &mut RwTxn,
        two_way_peg_data: &TwoWayPegData,
    ) -> Result<(), Error> {
        two_way_peg_data::disconnect(self, rwtxn, two_way_peg_data)
    }
}

impl Watchable<()> for State {
    type WatchStream = impl Stream<Item = ()>;

    /// Get a signal that notifies whenever the tip changes
    fn watch(&self) -> Self::WatchStream {
        tokio_stream::wrappers::WatchStream::new(self.tip.watch().clone())
    }
}<|MERGE_RESOLUTION|>--- conflicted
+++ resolved
@@ -16,17 +16,10 @@
     authorization::Authorization,
     types::{
         Accumulator, Address, AmountOverflowError, AmountUnderflowError,
-<<<<<<< HEAD
-        Authorized, AuthorizedTransaction, BlockHash, Body, FilledTransaction,
-        GetAddress, GetValue, Header, InPoint, M6id, MerkleRoot, OutPoint,
-        OutPointKey, Output, PointedOutput, SpentOutput, Transaction, VERSION,
-        Verify, Version, WithdrawalBundle, WithdrawalBundleStatus,
-=======
         AuthorizedTransaction, BlockHash, Body, FilledTransaction, GetAddress,
         GetValue, Header, InPoint, M6id, MerkleRoot, OutPoint, OutPointKey,
         Output, PointedOutput, SpentOutput, Transaction, VERSION, Verify,
         Version, WithdrawalBundle, WithdrawalBundleStatus,
->>>>>>> a2839658
         proto::mainchain::TwoWayPegData,
     },
     util::Watchable,
@@ -44,20 +37,13 @@
 
 /// Prevalidated block data containing computed values from validation
 /// to avoid redundant computation during connection
-<<<<<<< HEAD
-=======
 #[derive(Clone, Debug)]
->>>>>>> a2839658
 pub struct PrevalidatedBlock {
     pub filled_transactions: Vec<FilledTransaction>,
     pub computed_merkle_root: MerkleRoot,
     pub total_fees: bitcoin::Amount,
     pub coinbase_value: bitcoin::Amount,
-<<<<<<< HEAD
-    pub next_height: u32, // Precomputed next height to avoid DB read in write txn
-=======
     pub next_height: u32,
->>>>>>> a2839658
     pub accumulator_diff: crate::types::AccumulatorDiff,
 }
 
@@ -285,24 +271,19 @@
         Ok(proof)
     }
 
-    fn fill_transaction(
-        &self,
-        rotxn: &RoTxn,
+    pub fn fill_transaction(
+        &self,
+        txn: &RoTxn,
         transaction: &Transaction,
     ) -> Result<FilledTransaction, Error> {
         let mut spent_utxos = Vec::with_capacity(transaction.inputs.len());
         for (outpoint, _) in &transaction.inputs {
             let key = OutPointKey::from(outpoint);
-<<<<<<< HEAD
-            let utxo =
-                self.utxos.try_get(rotxn, &key)?.ok_or(Error::NoUtxo {
-=======
             let utxo = self
                 .utxos
                 .try_get(txn, &key)
                 .map_err(DbError::from)?
                 .ok_or(Error::NoUtxo {
->>>>>>> a2839658
                     outpoint: *outpoint,
                 })?;
             spent_utxos.push(utxo);
@@ -310,20 +291,6 @@
         Ok(FilledTransaction {
             spent_utxos,
             transaction: transaction.clone(),
-        })
-    }
-
-    pub fn fill_authorized_transaction(
-        &self,
-        rotxn: &RoTxn,
-        transaction: AuthorizedTransaction,
-    ) -> Result<Authorized<FilledTransaction>, Error> {
-        let filled_tx =
-            self.fill_transaction(rotxn, &transaction.transaction)?;
-        let authorizations = transaction.authorizations;
-        Ok(Authorized {
-            transaction: filled_tx,
-            authorizations,
         })
     }
 
@@ -379,7 +346,7 @@
             }
         }
         if Authorization::verify_transaction(transaction).is_err() {
-            return Err(Error::Authorization);
+            return Err(Error::AuthorizationError);
         }
         let fee = self.validate_filled_transaction(&filled_transaction)?;
         Ok(fee)
@@ -453,11 +420,7 @@
             .map_err(DbError::from)?
             .map_err(|err| DbError::from(err).into())
             .for_each(|(outpoint_key, output)| {
-<<<<<<< HEAD
-                let outpoint = outpoint_key.into();
-=======
                 let outpoint: OutPoint = outpoint_key.into();
->>>>>>> a2839658
                 if let OutPoint::Deposit(_) = outpoint {
                     total_deposit_utxo_value = total_deposit_utxo_value
                         .checked_add(output.get_value())
@@ -472,11 +435,7 @@
             .map_err(DbError::from)?
             .map_err(|err| DbError::from(err).into())
             .for_each(|(outpoint_key, spent_output)| {
-<<<<<<< HEAD
-                let outpoint = outpoint_key.into();
-=======
                 let outpoint: OutPoint = outpoint_key.into();
->>>>>>> a2839658
                 if let OutPoint::Deposit(_) = outpoint {
                     total_deposit_stxo_value = total_deposit_stxo_value
                         .checked_add(spent_output.output.get_value())
@@ -503,7 +462,7 @@
         rotxn: &RoTxn,
         header: &Header,
         body: &Body,
-    ) -> Result<(bitcoin::Amount, MerkleRoot), Error> {
+    ) -> Result<bitcoin::Amount, Error> {
         block::validate(self, rotxn, header, body)
     }
 
@@ -512,14 +471,11 @@
         rwtxn: &mut RwTxn,
         header: &Header,
         body: &Body,
-    ) -> Result<MerkleRoot, Error> {
+    ) -> Result<(), Error> {
         block::connect(self, rwtxn, header, body)
     }
 
-<<<<<<< HEAD
-=======
     /// Prevalidate a block under a read transaction, computing values reused on connect.
->>>>>>> a2839658
     pub fn prevalidate_block(
         &self,
         rotxn: &RoTxn,
@@ -529,10 +485,7 @@
         block::prevalidate(self, rotxn, header, body)
     }
 
-<<<<<<< HEAD
-=======
     /// Connect a block using prevalidated data to avoid recomputation.
->>>>>>> a2839658
     pub fn connect_prevalidated_block(
         &self,
         rwtxn: &mut RwTxn,
@@ -543,23 +496,15 @@
         block::connect_prevalidated(self, rwtxn, header, body, prevalidated)
     }
 
-<<<<<<< HEAD
-=======
     /// Convenience: prevalidate then connect using the same write transaction.
->>>>>>> a2839658
     pub fn apply_block(
         &self,
         rwtxn: &mut RwTxn,
         header: &Header,
         body: &Body,
     ) -> Result<(), Error> {
-<<<<<<< HEAD
-        let prevalidated = self.prevalidate_block(rwtxn, header, body)?;
-        self.connect_prevalidated_block(rwtxn, header, body, prevalidated)?;
-=======
         let pre = self.prevalidate_block(rwtxn, header, body)?;
         let _ = self.connect_prevalidated_block(rwtxn, header, body, pre)?;
->>>>>>> a2839658
         Ok(())
     }
 
