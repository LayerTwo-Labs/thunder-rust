//! Connect and disconnect blocks

use rustreexo::accumulator::node_hash::BitcoinNodeHash;
use sneed::{RoTxn, RwTxn, db::error::Error as DbError};

use crate::{
<<<<<<< HEAD
    authorization::Authorization,
    state::{Error, PrevalidatedBlock, State, error},
    types::{
        AccumulatorDiff, AmountOverflowError, Body, FilledTransaction,
        GetAddress as _, GetValue as _, Header, InPoint, MerkleRoot, OutPoint,
        OutPointKey, Output, PointedOutput, SpentOutput, Verify as _,
=======
    state::{Error, PrevalidatedBlock, State, error},
    types::{
        AccumulatorDiff, AmountOverflowError, Body, GetAddress as _,
        GetValue as _, Header, InPoint, OutPoint, OutPointKey, PointedOutput,
        SpentOutput, Verify as _,
>>>>>>> a2839658
    },
};

/// Prevalidate a block: compute and verify all read-only checks and
/// prepare data needed for fast connection.
pub fn prevalidate(
    state: &State,
    rotxn: &RoTxn,
    header: &Header,
    body: &Body,
) -> Result<PrevalidatedBlock, Error> {
    let tip_hash = state.try_get_tip(rotxn)?;
    if header.prev_side_hash != tip_hash {
        let err = error::InvalidHeader::PrevSideHash {
            expected: tip_hash,
            received: header.prev_side_hash,
        };
        return Err(Error::InvalidHeader(err));
    };
    let next_height = state.try_get_height(rotxn)?.map_or(0, |h| h + 1);
    if body.authorizations.len() > State::body_sigops_limit(next_height) {
        return Err(Error::TooManySigops);
    }
    let body_size =
        borsh::object_length(&body).map_err(Error::BorshSerialize)?;
    if body_size > State::body_size_limit(next_height) {
        return Err(Error::BodyTooLarge);
    }

    let mut accumulator = state
        .utreexo_accumulator
        .try_get(rotxn, &())
        .map_err(DbError::from)?
        .unwrap_or_default();

    let mut accumulator_diff = AccumulatorDiff::default();
    let mut coinbase_value = bitcoin::Amount::ZERO;
    let computed_merkle_root = body.compute_merkle_root();
    if computed_merkle_root != header.merkle_root {
        let err = Error::InvalidBody {
            expected: computed_merkle_root,
            computed: header.merkle_root,
        };
        return Err(err);
    }
    for (vout, output) in body.coinbase.iter().enumerate() {
        coinbase_value = coinbase_value
            .checked_add(output.get_value())
            .ok_or(AmountOverflowError)?;
        let outpoint = OutPoint::Coinbase {
            merkle_root: computed_merkle_root,
            vout: vout as u32,
        };
        let pointed_output = PointedOutput {
            outpoint,
            output: output.clone(),
        };
        accumulator_diff.insert((&pointed_output).into());
    }

    // gather and verify transactions
    let total_inputs: usize =
        body.transactions.iter().map(|t| t.inputs.len()).sum();
    let mut all_input_keys: Vec<OutPointKey> = Vec::with_capacity(total_inputs);
    let filled_transactions: Vec<_> = body
        .transactions
        .iter()
        .map(|t| state.fill_transaction(rotxn, t))
        .collect::<Result<_, _>>()?;
    let mut total_fees = bitcoin::Amount::ZERO;
    for filled in &filled_transactions {
        let txid = filled.transaction.txid();
        let mut spent_utxo_hashes = Vec::<BitcoinNodeHash>::with_capacity(
            filled.transaction.inputs.len(),
        );
        for (outpoint, utxo_hash) in &filled.transaction.inputs {
            all_input_keys.push(OutPointKey::from(outpoint));
            spent_utxo_hashes.push(utxo_hash.into());
            accumulator_diff.remove(utxo_hash.into());
        }
        for (vout, output) in filled.transaction.outputs.iter().enumerate() {
            let outpoint = OutPoint::Regular {
                txid,
                vout: vout as u32,
            };
            let pointed_output = PointedOutput {
                outpoint,
                output: output.clone(),
            };
            accumulator_diff.insert((&pointed_output).into());
        }
        total_fees = total_fees
            .checked_add(state.validate_filled_transaction(filled)?)
            .ok_or(AmountOverflowError)?;
        if !accumulator.verify(&filled.transaction.proof, &spent_utxo_hashes)? {
            return Err(Error::UtreexoProofFailed { txid });
        }
    }
    {
        use rayon::prelude::ParallelSliceMut;
        all_input_keys.par_sort_unstable();
        if all_input_keys.windows(2).any(|w| w[0] == w[1]) {
            return Err(Error::UtxoDoubleSpent);
        }
    }
    if coinbase_value > total_fees {
        return Err(Error::NotEnoughFees);
    }
    let spent_utxos = filled_transactions
        .iter()
        .flat_map(|t| t.spent_utxos.iter());
    for (authorization, spent_utxo) in
        body.authorizations.iter().zip(spent_utxos)
    {
        if authorization.get_address() != spent_utxo.address {
            return Err(Error::WrongPubKeyForAddress);
        }
    }
    if Authorization::verify_body(body).is_err() {
        return Err(Error::AuthorizationError);
    }
    // Check root consistency without committing to DB
    let () = accumulator.apply_diff(accumulator_diff.clone())?;
    let roots: Vec<BitcoinNodeHash> = accumulator.get_roots();
    if roots != header.roots {
        return Err(Error::UtreexoRootsMismatch);
    }

    Ok(PrevalidatedBlock {
        filled_transactions,
        computed_merkle_root,
        total_fees,
        coinbase_value,
        next_height,
        accumulator_diff,
    })
}

/// Connect a block using the provided prevalidated data.
pub fn connect_prevalidated(
    state: &State,
    rwtxn: &mut RwTxn,
    header: &Header,
    body: &Body,
    pre: PrevalidatedBlock,
) -> Result<crate::types::MerkleRoot, Error> {
    let tip_hash = state.try_get_tip(rwtxn)?;
    if tip_hash != header.prev_side_hash {
        let err = error::InvalidHeader::PrevSideHash {
            expected: tip_hash,
            received: header.prev_side_hash,
        };
        return Err(Error::InvalidHeader(err));
    }
    if pre.computed_merkle_root != header.merkle_root {
        let err = Error::InvalidBody {
            expected: pre.computed_merkle_root,
            computed: header.merkle_root,
        };
        return Err(err);
    }

    // Apply UTXO set changes
    for (vout, output) in body.coinbase.iter().enumerate() {
        let outpoint = OutPoint::Coinbase {
            merkle_root: pre.computed_merkle_root,
            vout: vout as u32,
        };
        state
            .utxos
            .put(rwtxn, &OutPointKey::from(&outpoint), output)
            .map_err(DbError::from)?;
    }

    for filled in &pre.filled_transactions {
        let txid = filled.transaction.txid();
        for (vin, (outpoint, _)) in filled.transaction.inputs.iter().enumerate()
        {
            let spent_output = state
                .utxos
                .try_get(rwtxn, &OutPointKey::from(outpoint))
                .map_err(DbError::from)?
                .ok_or(Error::NoUtxo {
                    outpoint: *outpoint,
                })?;
            state
                .utxos
                .delete(rwtxn, &OutPointKey::from(outpoint))
                .map_err(DbError::from)?;
            let spent_output = SpentOutput {
                output: spent_output,
                inpoint: InPoint::Regular {
                    txid,
                    vin: vin as u32,
                },
            };
            state
                .stxos
                .put(rwtxn, &OutPointKey::from(outpoint), &spent_output)
                .map_err(DbError::from)?;
        }
        for (vout, output) in filled.transaction.outputs.iter().enumerate() {
            let outpoint = OutPoint::Regular {
                txid,
                vout: vout as u32,
            };
            state
                .utxos
                .put(rwtxn, &OutPointKey::from(&outpoint), output)
                .map_err(DbError::from)?;
        }
    }

    // Update tip/height
    let block_hash = header.hash();
    state
        .tip
        .put(rwtxn, &(), &block_hash)
        .map_err(DbError::from)?;
    state
        .height
        .put(rwtxn, &(), &pre.next_height)
        .map_err(DbError::from)?;

    // Apply accumulator diff
    let mut accumulator = state
        .utreexo_accumulator
        .try_get(rwtxn, &())
        .map_err(DbError::from)?
        .unwrap_or_default();
    let () = accumulator.apply_diff(pre.accumulator_diff)?;
    state
        .utreexo_accumulator
        .put(rwtxn, &(), &accumulator)
        .map_err(DbError::from)?;

    Ok(pre.computed_merkle_root)
}

pub fn validate(
    state: &State,
    rotxn: &RoTxn,
    header: &Header,
    body: &Body,
) -> Result<(bitcoin::Amount, MerkleRoot), Error> {
    use rayon::prelude::ParallelSliceMut;
    let tip_hash = state.try_get_tip(rotxn)?;
    if header.prev_side_hash != tip_hash {
        let err = error::InvalidHeader::PrevSideHash {
            expected: tip_hash,
            received: header.prev_side_hash,
        };
        return Err(Error::InvalidHeader(err));
    };
    let height = state.try_get_height(rotxn)?.map_or(0, |height| height + 1);
    if body.authorizations.len() > State::body_sigops_limit(height) {
        return Err(Error::TooManySigops);
    }
    let body_size =
        borsh::object_length(&body).map_err(Error::BorshSerialize)?;
    if body_size > State::body_size_limit(height) {
        return Err(Error::BodyTooLarge);
    }
    let mut accumulator = state
        .utreexo_accumulator
        .try_get(rotxn, &())
        .map_err(DbError::from)?
        .unwrap_or_default();
    let filled_transactions: Vec<_> = body
        .transactions
        .iter()
        .map(|t| state.fill_transaction(rotxn, t))
        .collect::<Result<_, _>>()?;
    let merkle_root = Body::compute_merkle_root(
        body.coinbase.as_slice(),
        filled_transactions.as_slice(),
    )?;
    let mut accumulator_diff = AccumulatorDiff::default();
    let mut coinbase_value = bitcoin::Amount::ZERO;
    for (vout, output) in body.coinbase.iter().enumerate() {
        coinbase_value = coinbase_value
            .checked_add(output.get_value())
            .ok_or(AmountOverflowError)?;
        let outpoint = OutPoint::Coinbase {
            merkle_root,
            vout: vout as u32,
        };
        let pointed_output = PointedOutput {
            outpoint,
            output: output.clone(),
        };
        accumulator_diff.insert((&pointed_output).into());
    }
    if merkle_root != header.merkle_root {
        let err = Error::InvalidBody {
            expected: header.merkle_root,
            computed: merkle_root,
        };
        return Err(err);
    }
    let mut total_fees = bitcoin::Amount::ZERO;
<<<<<<< HEAD
    let total_inputs = body.inputs_len();

    // Collect all inputs as fixed-width keys for efficient double-spend detection via sort-and-scan
    let mut all_input_keys = Vec::with_capacity(total_inputs);
    for filled_transaction in &filled_transactions {
        for (outpoint, _) in &filled_transaction.transaction.inputs {
            all_input_keys.push(OutPointKey::from(outpoint));
        }
    }

    // Sort and check for duplicate outpoints (double-spend detection)
    all_input_keys.par_sort_unstable();
    if all_input_keys.windows(2).any(|w| w[0] == w[1]) {
        return Err(Error::UtxoDoubleSpent);
    }

    // Process transactions for utreexo and fee validation
=======
    // Gather all input keys to check double-spends via sort-and-scan
    let total_inputs: usize =
        body.transactions.iter().map(|t| t.inputs.len()).sum();
    let mut all_input_keys: Vec<OutPointKey> = Vec::with_capacity(total_inputs);
    let filled_transactions: Vec<_> = body
        .transactions
        .iter()
        .map(|t| state.fill_transaction(rotxn, t))
        .collect::<Result<_, _>>()?;
>>>>>>> a2839658
    for filled_transaction in &filled_transactions {
        let txid = filled_transaction.transaction.txid();
        // hashes of spent utxos, used to verify the utreexo proof
        let mut spent_utxo_hashes = Vec::<BitcoinNodeHash>::with_capacity(
            filled_transaction.transaction.inputs.len(),
        );
<<<<<<< HEAD
        for (_outpoint, utxo_hash) in &filled_transaction.transaction.inputs {
=======
        for (outpoint, utxo_hash) in &filled_transaction.transaction.inputs {
            all_input_keys.push(OutPointKey::from(outpoint));
>>>>>>> a2839658
            spent_utxo_hashes.push(utxo_hash.into());
            accumulator_diff.remove(utxo_hash.into());
        }
        for (vout, output) in
            filled_transaction.transaction.outputs.iter().enumerate()
        {
            let outpoint = OutPoint::Regular {
                txid,
                vout: vout as u32,
            };
            let pointed_output = PointedOutput {
                outpoint,
                output: output.clone(),
            };
            accumulator_diff.insert((&pointed_output).into());
        }
        total_fees = total_fees
            .checked_add(state.validate_filled_transaction(filled_transaction)?)
            .ok_or(AmountOverflowError)?;
        // verify utreexo proof
        if !accumulator
            .verify(&filled_transaction.transaction.proof, &spent_utxo_hashes)?
        {
            return Err(Error::UtreexoProofFailed { txid });
        }
    }
    // Sort and check for duplicate outpoints (double-spend detection)
    {
        use rayon::prelude::ParallelSliceMut;
        all_input_keys.par_sort_unstable();
        if all_input_keys.windows(2).any(|w| w[0] == w[1]) {
            return Err(Error::UtxoDoubleSpent);
        }
    }
    if coinbase_value > total_fees {
        return Err(Error::NotEnoughFees);
    }
    let spent_utxos = filled_transactions
        .iter()
        .flat_map(|t| t.spent_utxos.iter());
    for (authorization, spent_utxo) in
        body.authorizations.iter().zip(spent_utxos)
    {
        if authorization.get_address() != spent_utxo.address {
            return Err(Error::WrongPubKeyForAddress);
        }
    }
    if Authorization::verify_body(body).is_err() {
        return Err(Error::Authorization);
    }
    let () = accumulator.apply_diff(accumulator_diff)?;
    let roots: Vec<BitcoinNodeHash> = accumulator.get_roots();
    if roots != header.roots {
        return Err(Error::UtreexoRootsMismatch);
    }
    Ok((total_fees, merkle_root))
}

pub fn prevalidate(
    state: &State,
    rotxn: &RoTxn,
    header: &Header,
    body: &Body,
) -> Result<PrevalidatedBlock, Error> {
    use rayon::prelude::ParallelSliceMut;
    let tip_hash = state.try_get_tip(rotxn)?;
    if header.prev_side_hash != tip_hash {
        let err = error::InvalidHeader::PrevSideHash {
            expected: tip_hash,
            received: header.prev_side_hash,
        };
        return Err(Error::InvalidHeader(err));
    };
    let height = state.try_get_height(rotxn)?.map_or(0, |height| height + 1);
    if body.authorizations.len() > State::body_sigops_limit(height) {
        return Err(Error::TooManySigops);
    }
    let body_size =
        borsh::object_length(&body).map_err(Error::BorshSerialize)?;
    if body_size > State::body_size_limit(height) {
        return Err(Error::BodyTooLarge);
    }
    let mut accumulator = state
        .utreexo_accumulator
        .try_get(rotxn, &())
        .map_err(DbError::from)?
        .unwrap_or_default();
    let filled_transactions: Vec<_> = body
        .transactions
        .iter()
        .map(|t| state.fill_transaction(rotxn, t))
        .collect::<Result<_, _>>()?;
    let merkle_root = Body::compute_merkle_root(
        body.coinbase.as_slice(),
        filled_transactions.as_slice(),
    )?;
    let mut accumulator_diff = AccumulatorDiff::default();
    let mut coinbase_value = bitcoin::Amount::ZERO;
    for (vout, output) in body.coinbase.iter().enumerate() {
        coinbase_value = coinbase_value
            .checked_add(output.get_value())
            .ok_or(AmountOverflowError)?;
        {
            let outpoint = OutPoint::Coinbase {
                merkle_root,
                vout: vout as u32,
            };
            let pointed_output = PointedOutput {
                outpoint,
                output: output.clone(),
            };
            accumulator_diff.insert((&pointed_output).into());
        }
    }
    if merkle_root != header.merkle_root {
        let err = Error::InvalidBody {
            expected: header.merkle_root,
            computed: merkle_root,
        };
        return Err(err);
    }
    let mut total_fees = bitcoin::Amount::ZERO;
    let total_inputs = body.inputs_len();

    // Collect all inputs as fixed-width keys for efficient double-spend detection via sort-and-scan
    let mut all_input_keys = Vec::with_capacity(total_inputs);
    for filled_transaction in &filled_transactions {
        for (outpoint, _) in &filled_transaction.transaction.inputs {
            all_input_keys.push(OutPointKey::from(outpoint));
        }
    }

    // Sort and check for duplicate outpoints (double-spend detection)
    all_input_keys.par_sort_unstable();
    if all_input_keys.windows(2).any(|w| w[0] == w[1]) {
        return Err(Error::UtxoDoubleSpent);
    }

    // Process transactions for utreexo and fee validation
    for filled_transaction in &filled_transactions {
        let txid = filled_transaction.transaction.txid();
        // hashes of spent utxos, used to verify the utreexo proof
        let mut spent_utxo_hashes = Vec::<BitcoinNodeHash>::with_capacity(
            filled_transaction.transaction.inputs.len(),
        );
        for (_outpoint, utxo_hash) in &filled_transaction.transaction.inputs {
            spent_utxo_hashes.push(utxo_hash.into());
            accumulator_diff.remove(utxo_hash.into());
        }
        for (vout, output) in
            filled_transaction.transaction.outputs.iter().enumerate()
        {
            let outpoint = OutPoint::Regular {
                txid,
                vout: vout as u32,
            };
            let pointed_output = PointedOutput {
                outpoint,
                output: output.clone(),
            };
            accumulator_diff.insert((&pointed_output).into());
        }
        total_fees = total_fees
            .checked_add(state.validate_filled_transaction(filled_transaction)?)
            .ok_or(AmountOverflowError)?;
        {
            // verify utreexo proof
            if !accumulator.verify(
                &filled_transaction.transaction.proof,
                &spent_utxo_hashes,
            )? {
                return Err(Error::UtreexoProofFailed { txid });
            }
        }
    }
    if coinbase_value > total_fees {
        return Err(Error::NotEnoughFees);
    }
    let spent_utxos = filled_transactions
        .iter()
        .flat_map(|t| t.spent_utxos.iter());
    for (authorization, spent_utxo) in
        body.authorizations.iter().zip(spent_utxos)
    {
        if authorization.get_address() != spent_utxo.address {
            return Err(Error::WrongPubKeyForAddress);
        }
    }
    if Authorization::verify_body(body).is_err() {
        return Err(Error::Authorization);
    }
    {
        let () = accumulator.apply_diff(accumulator_diff.clone())?;
        let roots: Vec<BitcoinNodeHash> = accumulator.get_roots();
        if roots != header.roots {
            return Err(Error::UtreexoRootsMismatch);
        }
    }
    Ok(PrevalidatedBlock {
        filled_transactions,
        computed_merkle_root: merkle_root,
        total_fees,
        coinbase_value,
        next_height: height,
        accumulator_diff,
    })
}

pub fn connect_prevalidated(
    state: &State,
    rwtxn: &mut RwTxn,
    header: &Header,
    body: &Body,
    prevalidated: PrevalidatedBlock,
) -> Result<MerkleRoot, Error> {
    use rayon::prelude::{
        IntoParallelRefIterator, ParallelIterator, ParallelSliceMut,
    };
    let merkle_root = prevalidated.computed_merkle_root;

    let mut accumulator = state
        .utreexo_accumulator
        .try_get(rwtxn, &())?
        .unwrap_or_default();

    // Calculate precise capacities for optimal Vec performance
    let total_inputs: usize = prevalidated
        .filled_transactions
        .iter()
        .map(|tx| tx.transaction.inputs.len())
        .sum();
    let total_outputs: usize = prevalidated
        .filled_transactions
        .iter()
        .map(|tx| tx.transaction.outputs.len())
        .sum::<usize>()
        + body.coinbase.len();

    // Use Vec + sort_unstable instead of BTreeMap for better performance
    let mut utxo_deletes: Vec<OutPoint> = Vec::with_capacity(total_inputs);
    let mut stxo_puts: Vec<(OutPoint, SpentOutput)> =
        Vec::with_capacity(total_inputs);
    let mut utxo_puts: Vec<(OutPoint, Output)> =
        Vec::with_capacity(total_outputs);

    for (vout, output) in body.coinbase.iter().enumerate() {
        let outpoint = OutPoint::Coinbase {
            merkle_root: header.merkle_root,
            vout: vout as u32,
        };
        utxo_puts.push((outpoint, output.clone()));
    }

    for filled_transaction in &prevalidated.filled_transactions {
        let txid = filled_transaction.transaction.txid();

        for (vin, (outpoint, _utxo_hash)) in
            filled_transaction.transaction.inputs.iter().enumerate()
        {
            let spent_utxo = &filled_transaction.spent_utxos[vin];
            let spent_output = SpentOutput {
                output: spent_utxo.clone(),
                inpoint: InPoint::Regular {
                    txid,
                    vin: vin as u32,
                },
            };

            utxo_deletes.push(*outpoint);
            stxo_puts.push((*outpoint, spent_output));
        }

        for (vout, output) in
            filled_transaction.transaction.outputs.iter().enumerate()
        {
            let outpoint = OutPoint::Regular {
                txid,
                vout: vout as u32,
            };
            utxo_puts.push((outpoint, output.clone()));
        }
    }

    // Pre-encode all keys in parallel and serialize values for cursor operations
    let mut utxo_delete_keys: Vec<OutPointKey> =
        utxo_deletes.par_iter().map(OutPointKey::from).collect();

    let mut stxo_put_data: Vec<(OutPointKey, &SpentOutput)> = stxo_puts
        .par_iter()
        .map(|(op, spent)| {
            let key = OutPointKey::from(op);
            (key, spent)
        })
        .collect();

    let mut utxo_put_data: Vec<(OutPointKey, &Output)> = utxo_puts
        .par_iter()
        .map(|(op, output)| {
            let key = OutPointKey::from(op);
            (key, output)
        })
        .collect();

    // Sort all vectors in parallel for optimal cursor access
    utxo_delete_keys.par_sort_unstable();
    stxo_put_data.par_sort_unstable_by_key(|(key, _)| *key);
    utxo_put_data.par_sort_unstable_by_key(|(key, _)| *key);

    // Direct database operations using pre-encoded OutPointKey (optimal B-tree access)
    for key in &utxo_delete_keys {
        state.utxos.delete(rwtxn, key)?;
    }

    for (key, spent_output) in stxo_put_data {
        state.stxos.put(rwtxn, &key, spent_output)?;
    }

    for (key, output) in utxo_put_data {
        state.utxos.put(rwtxn, &key, output)?;
    }

    let block_hash = header.hash();

    // Update tip and height using precomputed values (no redundant DB reads)
    state.tip.put(rwtxn, &(), &block_hash)?;
    state.height.put(rwtxn, &(), &prevalidated.next_height)?;

    // Apply utreexo accumulator diff
    {
        let () = accumulator.apply_diff(prevalidated.accumulator_diff)?;
        state.utreexo_accumulator.put(rwtxn, &(), &accumulator)?;
    }

    Ok(merkle_root)
}

pub fn connect(
    state: &State,
    rwtxn: &mut RwTxn,
    header: &Header,
    body: &Body,
) -> Result<MerkleRoot, Error> {
    let tip_hash = state.try_get_tip(rwtxn)?;
    if tip_hash != header.prev_side_hash {
        let err = error::InvalidHeader::PrevSideHash {
            expected: tip_hash,
            received: header.prev_side_hash,
        };
        return Err(Error::InvalidHeader(err));
    }
    let mut accumulator = state
        .utreexo_accumulator
        .try_get(rwtxn, &())?
        .unwrap_or_default();
    let mut accumulator_diff = AccumulatorDiff::default();
    for (vout, output) in body.coinbase.iter().enumerate() {
        let outpoint = OutPoint::Coinbase {
            merkle_root: header.merkle_root,
            vout: vout as u32,
        };
        let pointed_output = PointedOutput {
            outpoint,
            output: output.clone(),
        };
        accumulator_diff.insert((&pointed_output).into());
<<<<<<< HEAD
        let key = OutPointKey::from(&outpoint);
        state.utxos.put(rwtxn, &key, output)?;
=======
        state
            .utxos
            .put(rwtxn, &OutPointKey::from(&outpoint), output)
            .map_err(DbError::from)?;
>>>>>>> a2839658
    }
    let mut filled_txs: Vec<FilledTransaction> =
        Vec::with_capacity(body.transactions.len());
    for transaction in &body.transactions {
        let mut spent_utxos = Vec::with_capacity(transaction.inputs.len());
        let txid = transaction.txid();
        for (vin, (outpoint, utxo_hash)) in
            transaction.inputs.iter().enumerate()
        {
<<<<<<< HEAD
            let key = OutPointKey::from(outpoint);
            let spent_output =
                state.utxos.try_get(rwtxn, &key)?.ok_or(Error::NoUtxo {
=======
            let spent_output = state
                .utxos
                .try_get(rwtxn, &OutPointKey::from(outpoint))
                .map_err(DbError::from)?
                .ok_or(Error::NoUtxo {
>>>>>>> a2839658
                    outpoint: *outpoint,
                })?;

            accumulator_diff.remove(utxo_hash.into());
<<<<<<< HEAD
            let key = OutPointKey::from(outpoint);
            state.utxos.delete(rwtxn, &key)?;
=======
            state
                .utxos
                .delete(rwtxn, &OutPointKey::from(outpoint))
                .map_err(DbError::from)?;
>>>>>>> a2839658
            let spent_output = SpentOutput {
                output: spent_output,
                inpoint: InPoint::Regular {
                    txid,
                    vin: vin as u32,
                },
            };
<<<<<<< HEAD
            let key = OutPointKey::from(outpoint);
            state.stxos.put(rwtxn, &key, &spent_output)?;
            spent_utxos.push(spent_output.output);
=======
            state
                .stxos
                .put(rwtxn, &OutPointKey::from(outpoint), &spent_output)
                .map_err(DbError::from)?;
>>>>>>> a2839658
        }
        for (vout, output) in transaction.outputs.iter().enumerate() {
            let outpoint = OutPoint::Regular {
                txid,
                vout: vout as u32,
            };
            let pointed_output = PointedOutput {
                outpoint,
                output: output.clone(),
            };
            accumulator_diff.insert((&pointed_output).into());
<<<<<<< HEAD
            let key = OutPointKey::from(&outpoint);
            state.utxos.put(rwtxn, &key, output)?;
=======
            state
                .utxos
                .put(rwtxn, &OutPointKey::from(&outpoint), output)
                .map_err(DbError::from)?;
>>>>>>> a2839658
        }
        let filled_tx = FilledTransaction {
            spent_utxos,
            transaction: transaction.clone(),
        };
        filled_txs.push(filled_tx);
    }
    let merkle_root = Body::compute_merkle_root(
        body.coinbase.as_slice(),
        filled_txs.as_slice(),
    )?;
    if merkle_root != header.merkle_root {
        let err = Error::InvalidBody {
            expected: header.merkle_root,
            computed: merkle_root,
        };
        return Err(err);
    }
    let block_hash = header.hash();
    let height = state.try_get_height(rwtxn)?.map_or(0, |height| height + 1);
    state.tip.put(rwtxn, &(), &block_hash)?;
    state.height.put(rwtxn, &(), &height)?;
    let () = accumulator.apply_diff(accumulator_diff)?;
    state.utreexo_accumulator.put(rwtxn, &(), &accumulator)?;
    Ok(merkle_root)
}

pub fn disconnect_tip(
    state: &State,
    rwtxn: &mut RwTxn,
    header: &Header,
    body: &Body,
) -> Result<(), Error> {
    let tip_hash = state
        .tip
        .try_get(rwtxn, &())
        .map_err(DbError::from)?
        .ok_or(Error::NoTip)?;
    if tip_hash != header.hash() {
        let err = error::InvalidHeader::BlockHash {
            expected: tip_hash,
            computed: header.hash(),
        };
        return Err(Error::InvalidHeader(err));
    }
    let mut accumulator = state
        .utreexo_accumulator
        .try_get(rwtxn, &())
        .map_err(DbError::from)?
        .unwrap_or_default();
    tracing::debug!("Got acc");
    let mut accumulator_diff = AccumulatorDiff::default();
    // revert txs, last-to-first
    body.transactions.iter().rev().try_for_each(|tx| {
        let txid = tx.txid();
        // delete UTXOs, last-to-first
        tx.outputs.iter().enumerate().rev().try_for_each(
            |(vout, output)| {
                let outpoint = OutPoint::Regular {
                    txid,
                    vout: vout as u32,
                };
                let pointed_output = PointedOutput {
                    outpoint,
                    output: output.clone(),
                };
                accumulator_diff.remove((&pointed_output).into());
<<<<<<< HEAD
                let key = OutPointKey::from(&outpoint);
                if state.utxos.delete(rwtxn, &key).map_err(DbError::from)? {
=======
                if state
                    .utxos
                    .delete(rwtxn, &OutPointKey::from(&outpoint))
                    .map_err(DbError::from)?
                {
>>>>>>> a2839658
                    Ok(())
                } else {
                    Err(Error::NoUtxo { outpoint })
                }
            },
        )?;
        // unspend STXOs, last-to-first
        tx.inputs
            .iter()
            .rev()
            .try_for_each(|(outpoint, utxo_hash)| {
<<<<<<< HEAD
                let key = OutPointKey::from(outpoint);
                if let Some(spent_output) =
                    state.stxos.try_get(rwtxn, &key).map_err(DbError::from)?
                {
                    accumulator_diff.insert(utxo_hash.into());
                    state.stxos.delete(rwtxn, &key).map_err(DbError::from)?;
                    state
                        .utxos
                        .put(rwtxn, &key, &spent_output.output)
=======
                if let Some(spent_output) = state
                    .stxos
                    .try_get(rwtxn, &OutPointKey::from(outpoint))
                    .map_err(DbError::from)?
                {
                    accumulator_diff.insert(utxo_hash.into());
                    state
                        .stxos
                        .delete(rwtxn, &OutPointKey::from(outpoint))
                        .map_err(DbError::from)?;
                    state
                        .utxos
                        .put(
                            rwtxn,
                            &OutPointKey::from(outpoint),
                            &spent_output.output,
                        )
>>>>>>> a2839658
                        .map_err(DbError::from)?;
                    Ok(())
                } else {
                    Err(Error::NoStxo {
                        outpoint: *outpoint,
                    })
                }
            })
    })?;
    // delete coinbase UTXOs, last-to-first
    body.coinbase
        .iter()
        .enumerate()
        .rev()
        .try_for_each(|(vout, output)| {
            let outpoint = OutPoint::Coinbase {
                merkle_root: header.merkle_root,
                vout: vout as u32,
            };
            let pointed_output = PointedOutput {
                outpoint,
                output: output.clone(),
            };
            accumulator_diff.remove((&pointed_output).into());
<<<<<<< HEAD
            let key = OutPointKey::from(&outpoint);
            if state.utxos.delete(rwtxn, &key).map_err(DbError::from)? {
=======
            if state
                .utxos
                .delete(rwtxn, &OutPointKey::from(&outpoint))
                .map_err(DbError::from)?
            {
>>>>>>> a2839658
                Ok(())
            } else {
                Err(Error::NoUtxo { outpoint })
            }
        })?;
    let height = state
        .try_get_height(rwtxn)?
        .expect("Height should not be None");
    match (header.prev_side_hash, height) {
        (None, 0) => {
            state.tip.delete(rwtxn, &()).map_err(DbError::from)?;
            state.height.delete(rwtxn, &()).map_err(DbError::from)?;
        }
        (None, _) | (_, 0) => return Err(Error::NoTip),
        (Some(prev_side_hash), height) => {
            state
                .tip
                .put(rwtxn, &(), &prev_side_hash)
                .map_err(DbError::from)?;
            state
                .height
                .put(rwtxn, &(), &(height - 1))
                .map_err(DbError::from)?;
        }
    }
    let () = accumulator.apply_diff(accumulator_diff)?;
    state
        .utreexo_accumulator
        .put(rwtxn, &(), &accumulator)
        .map_err(DbError::from)?;
    Ok(())
}<|MERGE_RESOLUTION|>--- conflicted
+++ resolved
@@ -4,21 +4,13 @@
 use sneed::{RoTxn, RwTxn, db::error::Error as DbError};
 
 use crate::{
-<<<<<<< HEAD
-    authorization::Authorization,
-    state::{Error, PrevalidatedBlock, State, error},
-    types::{
-        AccumulatorDiff, AmountOverflowError, Body, FilledTransaction,
-        GetAddress as _, GetValue as _, Header, InPoint, MerkleRoot, OutPoint,
-        OutPointKey, Output, PointedOutput, SpentOutput, Verify as _,
-=======
     state::{Error, PrevalidatedBlock, State, error},
     types::{
         AccumulatorDiff, AmountOverflowError, Body, GetAddress as _,
         GetValue as _, Header, InPoint, OutPoint, OutPointKey, PointedOutput,
         SpentOutput, Verify as _,
->>>>>>> a2839658
     },
+    wallet::Authorization,
 };
 
 /// Prevalidate a block: compute and verify all read-only checks and
@@ -262,8 +254,7 @@
     rotxn: &RoTxn,
     header: &Header,
     body: &Body,
-) -> Result<(bitcoin::Amount, MerkleRoot), Error> {
-    use rayon::prelude::ParallelSliceMut;
+) -> Result<bitcoin::Amount, Error> {
     let tip_hash = state.try_get_tip(rotxn)?;
     if header.prev_side_hash != tip_hash {
         let err = error::InvalidHeader::PrevSideHash {
@@ -286,17 +277,16 @@
         .try_get(rotxn, &())
         .map_err(DbError::from)?
         .unwrap_or_default();
-    let filled_transactions: Vec<_> = body
-        .transactions
-        .iter()
-        .map(|t| state.fill_transaction(rotxn, t))
-        .collect::<Result<_, _>>()?;
-    let merkle_root = Body::compute_merkle_root(
-        body.coinbase.as_slice(),
-        filled_transactions.as_slice(),
-    )?;
     let mut accumulator_diff = AccumulatorDiff::default();
     let mut coinbase_value = bitcoin::Amount::ZERO;
+    let merkle_root = body.compute_merkle_root();
+    if merkle_root != header.merkle_root {
+        let err = Error::InvalidBody {
+            expected: merkle_root,
+            computed: header.merkle_root,
+        };
+        return Err(err);
+    }
     for (vout, output) in body.coinbase.iter().enumerate() {
         coinbase_value = coinbase_value
             .checked_add(output.get_value())
@@ -311,33 +301,7 @@
         };
         accumulator_diff.insert((&pointed_output).into());
     }
-    if merkle_root != header.merkle_root {
-        let err = Error::InvalidBody {
-            expected: header.merkle_root,
-            computed: merkle_root,
-        };
-        return Err(err);
-    }
     let mut total_fees = bitcoin::Amount::ZERO;
-<<<<<<< HEAD
-    let total_inputs = body.inputs_len();
-
-    // Collect all inputs as fixed-width keys for efficient double-spend detection via sort-and-scan
-    let mut all_input_keys = Vec::with_capacity(total_inputs);
-    for filled_transaction in &filled_transactions {
-        for (outpoint, _) in &filled_transaction.transaction.inputs {
-            all_input_keys.push(OutPointKey::from(outpoint));
-        }
-    }
-
-    // Sort and check for duplicate outpoints (double-spend detection)
-    all_input_keys.par_sort_unstable();
-    if all_input_keys.windows(2).any(|w| w[0] == w[1]) {
-        return Err(Error::UtxoDoubleSpent);
-    }
-
-    // Process transactions for utreexo and fee validation
-=======
     // Gather all input keys to check double-spends via sort-and-scan
     let total_inputs: usize =
         body.transactions.iter().map(|t| t.inputs.len()).sum();
@@ -347,19 +311,14 @@
         .iter()
         .map(|t| state.fill_transaction(rotxn, t))
         .collect::<Result<_, _>>()?;
->>>>>>> a2839658
     for filled_transaction in &filled_transactions {
         let txid = filled_transaction.transaction.txid();
         // hashes of spent utxos, used to verify the utreexo proof
         let mut spent_utxo_hashes = Vec::<BitcoinNodeHash>::with_capacity(
             filled_transaction.transaction.inputs.len(),
         );
-<<<<<<< HEAD
-        for (_outpoint, utxo_hash) in &filled_transaction.transaction.inputs {
-=======
         for (outpoint, utxo_hash) in &filled_transaction.transaction.inputs {
             all_input_keys.push(OutPointKey::from(outpoint));
->>>>>>> a2839658
             spent_utxo_hashes.push(utxo_hash.into());
             accumulator_diff.remove(utxo_hash.into());
         }
@@ -408,292 +367,14 @@
         }
     }
     if Authorization::verify_body(body).is_err() {
-        return Err(Error::Authorization);
+        return Err(Error::AuthorizationError);
     }
     let () = accumulator.apply_diff(accumulator_diff)?;
     let roots: Vec<BitcoinNodeHash> = accumulator.get_roots();
     if roots != header.roots {
         return Err(Error::UtreexoRootsMismatch);
     }
-    Ok((total_fees, merkle_root))
-}
-
-pub fn prevalidate(
-    state: &State,
-    rotxn: &RoTxn,
-    header: &Header,
-    body: &Body,
-) -> Result<PrevalidatedBlock, Error> {
-    use rayon::prelude::ParallelSliceMut;
-    let tip_hash = state.try_get_tip(rotxn)?;
-    if header.prev_side_hash != tip_hash {
-        let err = error::InvalidHeader::PrevSideHash {
-            expected: tip_hash,
-            received: header.prev_side_hash,
-        };
-        return Err(Error::InvalidHeader(err));
-    };
-    let height = state.try_get_height(rotxn)?.map_or(0, |height| height + 1);
-    if body.authorizations.len() > State::body_sigops_limit(height) {
-        return Err(Error::TooManySigops);
-    }
-    let body_size =
-        borsh::object_length(&body).map_err(Error::BorshSerialize)?;
-    if body_size > State::body_size_limit(height) {
-        return Err(Error::BodyTooLarge);
-    }
-    let mut accumulator = state
-        .utreexo_accumulator
-        .try_get(rotxn, &())
-        .map_err(DbError::from)?
-        .unwrap_or_default();
-    let filled_transactions: Vec<_> = body
-        .transactions
-        .iter()
-        .map(|t| state.fill_transaction(rotxn, t))
-        .collect::<Result<_, _>>()?;
-    let merkle_root = Body::compute_merkle_root(
-        body.coinbase.as_slice(),
-        filled_transactions.as_slice(),
-    )?;
-    let mut accumulator_diff = AccumulatorDiff::default();
-    let mut coinbase_value = bitcoin::Amount::ZERO;
-    for (vout, output) in body.coinbase.iter().enumerate() {
-        coinbase_value = coinbase_value
-            .checked_add(output.get_value())
-            .ok_or(AmountOverflowError)?;
-        {
-            let outpoint = OutPoint::Coinbase {
-                merkle_root,
-                vout: vout as u32,
-            };
-            let pointed_output = PointedOutput {
-                outpoint,
-                output: output.clone(),
-            };
-            accumulator_diff.insert((&pointed_output).into());
-        }
-    }
-    if merkle_root != header.merkle_root {
-        let err = Error::InvalidBody {
-            expected: header.merkle_root,
-            computed: merkle_root,
-        };
-        return Err(err);
-    }
-    let mut total_fees = bitcoin::Amount::ZERO;
-    let total_inputs = body.inputs_len();
-
-    // Collect all inputs as fixed-width keys for efficient double-spend detection via sort-and-scan
-    let mut all_input_keys = Vec::with_capacity(total_inputs);
-    for filled_transaction in &filled_transactions {
-        for (outpoint, _) in &filled_transaction.transaction.inputs {
-            all_input_keys.push(OutPointKey::from(outpoint));
-        }
-    }
-
-    // Sort and check for duplicate outpoints (double-spend detection)
-    all_input_keys.par_sort_unstable();
-    if all_input_keys.windows(2).any(|w| w[0] == w[1]) {
-        return Err(Error::UtxoDoubleSpent);
-    }
-
-    // Process transactions for utreexo and fee validation
-    for filled_transaction in &filled_transactions {
-        let txid = filled_transaction.transaction.txid();
-        // hashes of spent utxos, used to verify the utreexo proof
-        let mut spent_utxo_hashes = Vec::<BitcoinNodeHash>::with_capacity(
-            filled_transaction.transaction.inputs.len(),
-        );
-        for (_outpoint, utxo_hash) in &filled_transaction.transaction.inputs {
-            spent_utxo_hashes.push(utxo_hash.into());
-            accumulator_diff.remove(utxo_hash.into());
-        }
-        for (vout, output) in
-            filled_transaction.transaction.outputs.iter().enumerate()
-        {
-            let outpoint = OutPoint::Regular {
-                txid,
-                vout: vout as u32,
-            };
-            let pointed_output = PointedOutput {
-                outpoint,
-                output: output.clone(),
-            };
-            accumulator_diff.insert((&pointed_output).into());
-        }
-        total_fees = total_fees
-            .checked_add(state.validate_filled_transaction(filled_transaction)?)
-            .ok_or(AmountOverflowError)?;
-        {
-            // verify utreexo proof
-            if !accumulator.verify(
-                &filled_transaction.transaction.proof,
-                &spent_utxo_hashes,
-            )? {
-                return Err(Error::UtreexoProofFailed { txid });
-            }
-        }
-    }
-    if coinbase_value > total_fees {
-        return Err(Error::NotEnoughFees);
-    }
-    let spent_utxos = filled_transactions
-        .iter()
-        .flat_map(|t| t.spent_utxos.iter());
-    for (authorization, spent_utxo) in
-        body.authorizations.iter().zip(spent_utxos)
-    {
-        if authorization.get_address() != spent_utxo.address {
-            return Err(Error::WrongPubKeyForAddress);
-        }
-    }
-    if Authorization::verify_body(body).is_err() {
-        return Err(Error::Authorization);
-    }
-    {
-        let () = accumulator.apply_diff(accumulator_diff.clone())?;
-        let roots: Vec<BitcoinNodeHash> = accumulator.get_roots();
-        if roots != header.roots {
-            return Err(Error::UtreexoRootsMismatch);
-        }
-    }
-    Ok(PrevalidatedBlock {
-        filled_transactions,
-        computed_merkle_root: merkle_root,
-        total_fees,
-        coinbase_value,
-        next_height: height,
-        accumulator_diff,
-    })
-}
-
-pub fn connect_prevalidated(
-    state: &State,
-    rwtxn: &mut RwTxn,
-    header: &Header,
-    body: &Body,
-    prevalidated: PrevalidatedBlock,
-) -> Result<MerkleRoot, Error> {
-    use rayon::prelude::{
-        IntoParallelRefIterator, ParallelIterator, ParallelSliceMut,
-    };
-    let merkle_root = prevalidated.computed_merkle_root;
-
-    let mut accumulator = state
-        .utreexo_accumulator
-        .try_get(rwtxn, &())?
-        .unwrap_or_default();
-
-    // Calculate precise capacities for optimal Vec performance
-    let total_inputs: usize = prevalidated
-        .filled_transactions
-        .iter()
-        .map(|tx| tx.transaction.inputs.len())
-        .sum();
-    let total_outputs: usize = prevalidated
-        .filled_transactions
-        .iter()
-        .map(|tx| tx.transaction.outputs.len())
-        .sum::<usize>()
-        + body.coinbase.len();
-
-    // Use Vec + sort_unstable instead of BTreeMap for better performance
-    let mut utxo_deletes: Vec<OutPoint> = Vec::with_capacity(total_inputs);
-    let mut stxo_puts: Vec<(OutPoint, SpentOutput)> =
-        Vec::with_capacity(total_inputs);
-    let mut utxo_puts: Vec<(OutPoint, Output)> =
-        Vec::with_capacity(total_outputs);
-
-    for (vout, output) in body.coinbase.iter().enumerate() {
-        let outpoint = OutPoint::Coinbase {
-            merkle_root: header.merkle_root,
-            vout: vout as u32,
-        };
-        utxo_puts.push((outpoint, output.clone()));
-    }
-
-    for filled_transaction in &prevalidated.filled_transactions {
-        let txid = filled_transaction.transaction.txid();
-
-        for (vin, (outpoint, _utxo_hash)) in
-            filled_transaction.transaction.inputs.iter().enumerate()
-        {
-            let spent_utxo = &filled_transaction.spent_utxos[vin];
-            let spent_output = SpentOutput {
-                output: spent_utxo.clone(),
-                inpoint: InPoint::Regular {
-                    txid,
-                    vin: vin as u32,
-                },
-            };
-
-            utxo_deletes.push(*outpoint);
-            stxo_puts.push((*outpoint, spent_output));
-        }
-
-        for (vout, output) in
-            filled_transaction.transaction.outputs.iter().enumerate()
-        {
-            let outpoint = OutPoint::Regular {
-                txid,
-                vout: vout as u32,
-            };
-            utxo_puts.push((outpoint, output.clone()));
-        }
-    }
-
-    // Pre-encode all keys in parallel and serialize values for cursor operations
-    let mut utxo_delete_keys: Vec<OutPointKey> =
-        utxo_deletes.par_iter().map(OutPointKey::from).collect();
-
-    let mut stxo_put_data: Vec<(OutPointKey, &SpentOutput)> = stxo_puts
-        .par_iter()
-        .map(|(op, spent)| {
-            let key = OutPointKey::from(op);
-            (key, spent)
-        })
-        .collect();
-
-    let mut utxo_put_data: Vec<(OutPointKey, &Output)> = utxo_puts
-        .par_iter()
-        .map(|(op, output)| {
-            let key = OutPointKey::from(op);
-            (key, output)
-        })
-        .collect();
-
-    // Sort all vectors in parallel for optimal cursor access
-    utxo_delete_keys.par_sort_unstable();
-    stxo_put_data.par_sort_unstable_by_key(|(key, _)| *key);
-    utxo_put_data.par_sort_unstable_by_key(|(key, _)| *key);
-
-    // Direct database operations using pre-encoded OutPointKey (optimal B-tree access)
-    for key in &utxo_delete_keys {
-        state.utxos.delete(rwtxn, key)?;
-    }
-
-    for (key, spent_output) in stxo_put_data {
-        state.stxos.put(rwtxn, &key, spent_output)?;
-    }
-
-    for (key, output) in utxo_put_data {
-        state.utxos.put(rwtxn, &key, output)?;
-    }
-
-    let block_hash = header.hash();
-
-    // Update tip and height using precomputed values (no redundant DB reads)
-    state.tip.put(rwtxn, &(), &block_hash)?;
-    state.height.put(rwtxn, &(), &prevalidated.next_height)?;
-
-    // Apply utreexo accumulator diff
-    {
-        let () = accumulator.apply_diff(prevalidated.accumulator_diff)?;
-        state.utreexo_accumulator.put(rwtxn, &(), &accumulator)?;
-    }
-
-    Ok(merkle_root)
+    Ok(total_fees)
 }
 
 pub fn connect(
@@ -701,7 +382,7 @@
     rwtxn: &mut RwTxn,
     header: &Header,
     body: &Body,
-) -> Result<MerkleRoot, Error> {
+) -> Result<(), Error> {
     let tip_hash = state.try_get_tip(rwtxn)?;
     if tip_hash != header.prev_side_hash {
         let err = error::InvalidHeader::PrevSideHash {
@@ -710,14 +391,23 @@
         };
         return Err(Error::InvalidHeader(err));
     }
+    let merkle_root = body.compute_merkle_root();
+    if merkle_root != header.merkle_root {
+        let err = Error::InvalidBody {
+            expected: merkle_root,
+            computed: header.merkle_root,
+        };
+        return Err(err);
+    }
     let mut accumulator = state
         .utreexo_accumulator
-        .try_get(rwtxn, &())?
+        .try_get(rwtxn, &())
+        .map_err(DbError::from)?
         .unwrap_or_default();
     let mut accumulator_diff = AccumulatorDiff::default();
     for (vout, output) in body.coinbase.iter().enumerate() {
         let outpoint = OutPoint::Coinbase {
-            merkle_root: header.merkle_root,
+            merkle_root,
             vout: vout as u32,
         };
         let pointed_output = PointedOutput {
@@ -725,48 +415,28 @@
             output: output.clone(),
         };
         accumulator_diff.insert((&pointed_output).into());
-<<<<<<< HEAD
-        let key = OutPointKey::from(&outpoint);
-        state.utxos.put(rwtxn, &key, output)?;
-=======
         state
             .utxos
             .put(rwtxn, &OutPointKey::from(&outpoint), output)
             .map_err(DbError::from)?;
->>>>>>> a2839658
-    }
-    let mut filled_txs: Vec<FilledTransaction> =
-        Vec::with_capacity(body.transactions.len());
+    }
     for transaction in &body.transactions {
-        let mut spent_utxos = Vec::with_capacity(transaction.inputs.len());
         let txid = transaction.txid();
         for (vin, (outpoint, utxo_hash)) in
             transaction.inputs.iter().enumerate()
         {
-<<<<<<< HEAD
-            let key = OutPointKey::from(outpoint);
-            let spent_output =
-                state.utxos.try_get(rwtxn, &key)?.ok_or(Error::NoUtxo {
-=======
             let spent_output = state
                 .utxos
                 .try_get(rwtxn, &OutPointKey::from(outpoint))
                 .map_err(DbError::from)?
                 .ok_or(Error::NoUtxo {
->>>>>>> a2839658
                     outpoint: *outpoint,
                 })?;
-
             accumulator_diff.remove(utxo_hash.into());
-<<<<<<< HEAD
-            let key = OutPointKey::from(outpoint);
-            state.utxos.delete(rwtxn, &key)?;
-=======
             state
                 .utxos
                 .delete(rwtxn, &OutPointKey::from(outpoint))
                 .map_err(DbError::from)?;
->>>>>>> a2839658
             let spent_output = SpentOutput {
                 output: spent_output,
                 inpoint: InPoint::Regular {
@@ -774,16 +444,10 @@
                     vin: vin as u32,
                 },
             };
-<<<<<<< HEAD
-            let key = OutPointKey::from(outpoint);
-            state.stxos.put(rwtxn, &key, &spent_output)?;
-            spent_utxos.push(spent_output.output);
-=======
             state
                 .stxos
                 .put(rwtxn, &OutPointKey::from(outpoint), &spent_output)
                 .map_err(DbError::from)?;
->>>>>>> a2839658
         }
         for (vout, output) in transaction.outputs.iter().enumerate() {
             let outpoint = OutPoint::Regular {
@@ -795,40 +459,28 @@
                 output: output.clone(),
             };
             accumulator_diff.insert((&pointed_output).into());
-<<<<<<< HEAD
-            let key = OutPointKey::from(&outpoint);
-            state.utxos.put(rwtxn, &key, output)?;
-=======
             state
                 .utxos
                 .put(rwtxn, &OutPointKey::from(&outpoint), output)
                 .map_err(DbError::from)?;
->>>>>>> a2839658
-        }
-        let filled_tx = FilledTransaction {
-            spent_utxos,
-            transaction: transaction.clone(),
-        };
-        filled_txs.push(filled_tx);
-    }
-    let merkle_root = Body::compute_merkle_root(
-        body.coinbase.as_slice(),
-        filled_txs.as_slice(),
-    )?;
-    if merkle_root != header.merkle_root {
-        let err = Error::InvalidBody {
-            expected: header.merkle_root,
-            computed: merkle_root,
-        };
-        return Err(err);
+        }
     }
     let block_hash = header.hash();
     let height = state.try_get_height(rwtxn)?.map_or(0, |height| height + 1);
-    state.tip.put(rwtxn, &(), &block_hash)?;
-    state.height.put(rwtxn, &(), &height)?;
+    state
+        .tip
+        .put(rwtxn, &(), &block_hash)
+        .map_err(DbError::from)?;
+    state
+        .height
+        .put(rwtxn, &(), &height)
+        .map_err(DbError::from)?;
     let () = accumulator.apply_diff(accumulator_diff)?;
-    state.utreexo_accumulator.put(rwtxn, &(), &accumulator)?;
-    Ok(merkle_root)
+    state
+        .utreexo_accumulator
+        .put(rwtxn, &(), &accumulator)
+        .map_err(DbError::from)?;
+    Ok(())
 }
 
 pub fn disconnect_tip(
@@ -848,6 +500,14 @@
             computed: header.hash(),
         };
         return Err(Error::InvalidHeader(err));
+    }
+    let merkle_root = body.compute_merkle_root();
+    if merkle_root != header.merkle_root {
+        let err = Error::InvalidBody {
+            expected: merkle_root,
+            computed: header.merkle_root,
+        };
+        return Err(err);
     }
     let mut accumulator = state
         .utreexo_accumulator
@@ -871,16 +531,11 @@
                     output: output.clone(),
                 };
                 accumulator_diff.remove((&pointed_output).into());
-<<<<<<< HEAD
-                let key = OutPointKey::from(&outpoint);
-                if state.utxos.delete(rwtxn, &key).map_err(DbError::from)? {
-=======
                 if state
                     .utxos
                     .delete(rwtxn, &OutPointKey::from(&outpoint))
                     .map_err(DbError::from)?
                 {
->>>>>>> a2839658
                     Ok(())
                 } else {
                     Err(Error::NoUtxo { outpoint })
@@ -892,17 +547,6 @@
             .iter()
             .rev()
             .try_for_each(|(outpoint, utxo_hash)| {
-<<<<<<< HEAD
-                let key = OutPointKey::from(outpoint);
-                if let Some(spent_output) =
-                    state.stxos.try_get(rwtxn, &key).map_err(DbError::from)?
-                {
-                    accumulator_diff.insert(utxo_hash.into());
-                    state.stxos.delete(rwtxn, &key).map_err(DbError::from)?;
-                    state
-                        .utxos
-                        .put(rwtxn, &key, &spent_output.output)
-=======
                 if let Some(spent_output) = state
                     .stxos
                     .try_get(rwtxn, &OutPointKey::from(outpoint))
@@ -920,7 +564,6 @@
                             &OutPointKey::from(outpoint),
                             &spent_output.output,
                         )
->>>>>>> a2839658
                         .map_err(DbError::from)?;
                     Ok(())
                 } else {
@@ -937,7 +580,7 @@
         .rev()
         .try_for_each(|(vout, output)| {
             let outpoint = OutPoint::Coinbase {
-                merkle_root: header.merkle_root,
+                merkle_root,
                 vout: vout as u32,
             };
             let pointed_output = PointedOutput {
@@ -945,16 +588,11 @@
                 output: output.clone(),
             };
             accumulator_diff.remove((&pointed_output).into());
-<<<<<<< HEAD
-            let key = OutPointKey::from(&outpoint);
-            if state.utxos.delete(rwtxn, &key).map_err(DbError::from)? {
-=======
             if state
                 .utxos
                 .delete(rwtxn, &OutPointKey::from(&outpoint))
                 .map_err(DbError::from)?
             {
->>>>>>> a2839658
                 Ok(())
             } else {
                 Err(Error::NoUtxo { outpoint })
