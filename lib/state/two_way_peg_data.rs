//! Connect and disconnect two-way peg data

use std::collections::{BTreeMap, HashMap};

use fallible_iterator::FallibleIterator;
use sneed::{RoTxn, RwTxn, db::error::Error as DbError};

use crate::{
    state::{
        Error, State, WITHDRAWAL_BUNDLE_FAILURE_GAP, WithdrawalBundleInfo,
        rollback::RollBack,
    },
    types::{
        AccumulatorDiff, AggregatedWithdrawal, AmountOverflowError, InPoint,
        M6id, OutPoint, OutPointKey, Output, OutputContent, PointedOutput,
<<<<<<< HEAD
        PointedOutputRef, SpentOutput, WithdrawalBundle, WithdrawalBundleEvent,
=======
        SpentOutput, WithdrawalBundle, WithdrawalBundleEvent,
>>>>>>> a2839658
        WithdrawalBundleStatus, hash,
        proto::mainchain::{BlockEvent, TwoWayPegData},
    },
};

fn collect_withdrawal_bundle(
    state: &State,
    rotxn: &RoTxn,
    block_height: u32,
) -> Result<Option<WithdrawalBundle>, Error> {
    // Weight of a bundle with 0 outputs.
    const BUNDLE_0_WEIGHT: u64 = 504;
    // Weight of a single output.
    const OUTPUT_WEIGHT: u64 = 128;
    // Turns out to be 3121.
    const MAX_BUNDLE_OUTPUTS: usize =
        ((bitcoin::policy::MAX_STANDARD_TX_WEIGHT as u64 - BUNDLE_0_WEIGHT)
            / OUTPUT_WEIGHT) as usize;

    // Aggregate all outputs by destination.
    // destination -> (value, mainchain fee, spent_utxos)
    let mut address_to_aggregated_withdrawal = HashMap::<
        bitcoin::Address<bitcoin::address::NetworkUnchecked>,
        AggregatedWithdrawal,
    >::new();
    let () = state
        .utxos
        .iter(rotxn)
        .map_err(DbError::from)?
        .map_err(|err| DbError::from(err).into())
        .for_each(|(outpoint_key, output)| {
            let outpoint: OutPoint = outpoint_key.into();
            if let OutputContent::Withdrawal {
                value,
                ref main_address,
                main_fee,
            } = output.content
            {
                let aggregated = address_to_aggregated_withdrawal
                    .entry(main_address.clone())
                    .or_insert(AggregatedWithdrawal {
                        spend_utxos: HashMap::new(),
                        main_address: main_address.clone(),
                        value: bitcoin::Amount::ZERO,
                        main_fee: bitcoin::Amount::ZERO,
                    });
                // Add up all values.
                aggregated.value = aggregated
                    .value
                    .checked_add(value)
                    .ok_or(AmountOverflowError)?;
                aggregated.main_fee = aggregated
                    .main_fee
                    .checked_add(main_fee)
                    .ok_or(AmountOverflowError)?;
                aggregated.spend_utxos.insert(outpoint.into(), output);
            }
            Ok::<_, Error>(())
        })?;
    if address_to_aggregated_withdrawal.is_empty() {
        return Ok(None);
    }
    let mut aggregated_withdrawals: Vec<_> =
        address_to_aggregated_withdrawal.into_values().collect();
    aggregated_withdrawals.sort_by_key(|a| std::cmp::Reverse(a.clone()));
    let mut fee = bitcoin::Amount::ZERO;
    let mut spend_utxos = BTreeMap::<OutPoint, Output>::new();
    let mut bundle_outputs = Vec::with_capacity(MAX_BUNDLE_OUTPUTS);
    for aggregated in &aggregated_withdrawals {
        if bundle_outputs.len() > MAX_BUNDLE_OUTPUTS {
            break;
        }
        let bundle_output = bitcoin::TxOut {
            value: aggregated.value,
            script_pubkey: aggregated
                .main_address
                .assume_checked_ref()
                .script_pubkey(),
        };
        spend_utxos.extend(aggregated.spend_utxos.clone());
        bundle_outputs.push(bundle_output);
        fee += aggregated.main_fee;
    }
    let bundle =
        WithdrawalBundle::new(block_height, fee, spend_utxos, bundle_outputs)?;
    Ok(Some(bundle))
}

fn connect_withdrawal_bundle_submitted(
    state: &State,
    rwtxn: &mut RwTxn,
    block_height: u32,
    accumulator_diff: &mut AccumulatorDiff,
    event_block_hash: &bitcoin::BlockHash,
    m6id: M6id,
) -> Result<(), Error> {
    if let Some((bundle, bundle_block_height)) = state
        .pending_withdrawal_bundle
        .try_get(rwtxn, &())
        .map_err(DbError::from)?
        && bundle.compute_m6id() == m6id
    {
        assert_eq!(bundle_block_height, block_height - 1);
        tracing::debug!(
            %block_height,
            %m6id,
            "Withdrawal bundle successfully submitted"
        );
        for (outpoint, spend_output) in bundle.spend_utxos() {
            let utxo_hash = hash(&PointedOutputRef {
                outpoint: *outpoint,
                output: spend_output,
            });
            accumulator_diff.remove(utxo_hash.into());
<<<<<<< HEAD
            let key = OutPointKey::from(outpoint);
            state.utxos.delete(rwtxn, &key).map_err(DbError::from)?;
=======
            state
                .utxos
                .delete(rwtxn, &OutPointKey::from(outpoint))
                .map_err(DbError::from)?;
>>>>>>> a2839658
            let spent_output = SpentOutput {
                output: spend_output.clone(),
                inpoint: InPoint::Withdrawal { m6id },
            };
            state
                .stxos
<<<<<<< HEAD
                .put(rwtxn, &key, &spent_output)
=======
                .put(rwtxn, &OutPointKey::from(outpoint), &spent_output)
>>>>>>> a2839658
                .map_err(DbError::from)?;
        }
        state
            .withdrawal_bundles
            .put(
                rwtxn,
                &m6id,
                &(
                    WithdrawalBundleInfo::Known(bundle),
                    RollBack::new(
                        WithdrawalBundleStatus::Submitted,
                        block_height,
                    ),
                ),
            )
            .map_err(DbError::from)?;
        state
            .pending_withdrawal_bundle
            .delete(rwtxn, &())
            .map_err(DbError::from)?;
    } else if let Some((_bundle, bundle_status)) = state
        .withdrawal_bundles
        .try_get(rwtxn, &m6id)
        .map_err(DbError::from)?
    {
        // Already applied
        assert_eq!(
            bundle_status.earliest().value,
            WithdrawalBundleStatus::Submitted
        );
    } else {
        tracing::warn!(
            %event_block_hash,
            %m6id,
            "Unknown withdrawal bundle submitted"
        );
        state
            .withdrawal_bundles
            .put(
                rwtxn,
                &m6id,
                &(
                    WithdrawalBundleInfo::Unknown,
                    RollBack::new(
                        WithdrawalBundleStatus::Submitted,
                        block_height,
                    ),
                ),
            )
            .map_err(DbError::from)?;
    };
    Ok(())
}

fn connect_withdrawal_bundle_confirmed(
    state: &State,
    rwtxn: &mut RwTxn,
    block_height: u32,
    accumulator_diff: &mut AccumulatorDiff,
    event_block_hash: &bitcoin::BlockHash,
    m6id: M6id,
) -> Result<(), Error> {
    let (mut bundle, mut bundle_status) = state
        .withdrawal_bundles
        .try_get(rwtxn, &m6id)
        .map_err(DbError::from)?
        .ok_or(Error::UnknownWithdrawalBundle { m6id })?;
    if bundle_status.latest().value == WithdrawalBundleStatus::Confirmed {
        // Already applied
        return Ok(());
    }
    assert_eq!(
        bundle_status.latest().value,
        WithdrawalBundleStatus::Submitted
    );
    // If an unknown bundle is confirmed, all UTXOs older than the
    // bundle submission are potentially spent.
    // This is only accepted in the case that block height is 0,
    // and so no UTXOs could possibly have been double-spent yet.
    // In this case, ALL UTXOs are considered spent.
    if !bundle.is_known() {
        if block_height == 0 {
            tracing::warn!(
                %event_block_hash,
                %m6id,
                "Unknown withdrawal bundle confirmed, marking all UTXOs as spent"
            );
            let utxos: BTreeMap<OutPoint, Output> = state
                .utxos
                .iter(rwtxn)
                .map_err(DbError::from)?
                .map(|(key, output)| Ok((key.into(), output)))
                .collect()
                .map_err(DbError::from)?;
            for (outpoint, output) in &utxos {
                let spent_output = SpentOutput {
                    output: output.clone(),
                    inpoint: InPoint::Withdrawal { m6id },
                };
                state
                    .stxos
                    .put(rwtxn, &OutPointKey::from(outpoint), &spent_output)
                    .map_err(DbError::from)?;
                let utxo_hash = hash(&PointedOutputRef {
                    outpoint: outpoint.into(),
                    output: &spent_output.output,
                });
                accumulator_diff.remove(utxo_hash.into());
            }
            state.utxos.clear(rwtxn).map_err(DbError::from)?;
            let spend_utxos: BTreeMap<OutPoint, Output> = utxos
                .into_iter()
                .map(|(key, output)| (key.into(), output))
                .collect();
            bundle = WithdrawalBundleInfo::UnknownConfirmed { spend_utxos };
        } else {
            return Err(Error::UnknownWithdrawalBundleConfirmed {
                event_block_hash: *event_block_hash,
                m6id,
            });
        }
    }
    bundle_status
        .push(WithdrawalBundleStatus::Confirmed, block_height)
        .expect("Push confirmed status should be valid");
    state
        .withdrawal_bundles
        .put(rwtxn, &m6id, &(bundle, bundle_status))
        .map_err(DbError::from)?;
    Ok(())
}

fn connect_withdrawal_bundle_failed(
    state: &State,
    rwtxn: &mut RwTxn,
    block_height: u32,
    accumulator_diff: &mut AccumulatorDiff,
    m6id: M6id,
) -> Result<(), Error> {
    tracing::debug!(
        %block_height,
        %m6id,
        "Handling failed withdrawal bundle");
    let (bundle, mut bundle_status) = state
        .withdrawal_bundles
        .try_get(rwtxn, &m6id)
        .map_err(DbError::from)?
        .ok_or_else(|| Error::UnknownWithdrawalBundle { m6id })?;
    if bundle_status.latest().value == WithdrawalBundleStatus::Failed {
        // Already applied
        return Ok(());
    }
    assert_eq!(
        bundle_status.latest().value,
        WithdrawalBundleStatus::Submitted
    );
    bundle_status
        .push(WithdrawalBundleStatus::Failed, block_height)
        .expect("Push failed status should be valid");
    match &bundle {
        WithdrawalBundleInfo::Unknown
        | WithdrawalBundleInfo::UnknownConfirmed { .. } => (),
        WithdrawalBundleInfo::Known(bundle) => {
            for (outpoint, output) in bundle.spend_utxos() {
<<<<<<< HEAD
                let key = OutPointKey::from(outpoint);
                state.stxos.delete(rwtxn, &key).map_err(DbError::from)?;
                state
                    .utxos
                    .put(rwtxn, &key, output)
=======
                state
                    .stxos
                    .delete(rwtxn, &OutPointKey::from(outpoint))
                    .map_err(DbError::from)?;
                state
                    .utxos
                    .put(rwtxn, &OutPointKey::from(outpoint), output)
>>>>>>> a2839658
                    .map_err(DbError::from)?;
                let utxo_hash = hash(&PointedOutput {
                    outpoint: *outpoint,
                    output: output.clone(),
                });
                accumulator_diff.insert(utxo_hash.into());
            }
            let latest_failed_m6id = if let Some(mut latest_failed_m6id) = state
                .latest_failed_withdrawal_bundle
                .try_get(rwtxn, &())
                .map_err(DbError::from)?
            {
                latest_failed_m6id
                    .push(m6id, block_height)
                    .expect("Push latest failed m6id should be valid");
                latest_failed_m6id
            } else {
                RollBack::new(m6id, block_height)
            };
            state
                .latest_failed_withdrawal_bundle
                .put(rwtxn, &(), &latest_failed_m6id)
                .map_err(DbError::from)?;
        }
    }
    state
        .withdrawal_bundles
        .put(rwtxn, &m6id, &(bundle, bundle_status))
        .map_err(DbError::from)?;
    Ok(())
}

fn connect_withdrawal_bundle_event(
    state: &State,
    rwtxn: &mut RwTxn,
    block_height: u32,
    accumulator_diff: &mut AccumulatorDiff,
    event_block_hash: &bitcoin::BlockHash,
    event: &WithdrawalBundleEvent,
) -> Result<(), Error> {
    match event.status {
        WithdrawalBundleStatus::Submitted => {
            connect_withdrawal_bundle_submitted(
                state,
                rwtxn,
                block_height,
                accumulator_diff,
                event_block_hash,
                event.m6id,
            )
        }
        WithdrawalBundleStatus::Confirmed => {
            connect_withdrawal_bundle_confirmed(
                state,
                rwtxn,
                block_height,
                accumulator_diff,
                event_block_hash,
                event.m6id,
            )
        }
        WithdrawalBundleStatus::Failed => connect_withdrawal_bundle_failed(
            state,
            rwtxn,
            block_height,
            accumulator_diff,
            event.m6id,
        ),
    }
}

#[allow(clippy::too_many_arguments)]
fn connect_event(
    state: &State,
    rwtxn: &mut RwTxn,
    block_height: u32,
    accumulator_diff: &mut AccumulatorDiff,
    latest_deposit_block_hash: &mut Option<bitcoin::BlockHash>,
    latest_withdrawal_bundle_event_block_hash: &mut Option<bitcoin::BlockHash>,
    event_block_hash: bitcoin::BlockHash,
    event: &BlockEvent,
) -> Result<(), Error> {
    match event {
        BlockEvent::Deposit(deposit) => {
            let outpoint = OutPoint::Deposit(deposit.outpoint);
            let output = &deposit.output;
            state
                .utxos
<<<<<<< HEAD
                .put(rwtxn, &OutPointKey::from(&outpoint), output)
=======
                .put(rwtxn, &OutPointKey::from(&outpoint), &output)
>>>>>>> a2839658
                .map_err(DbError::from)?;
            let utxo_hash = hash(&PointedOutputRef { outpoint, output });
            accumulator_diff.insert(utxo_hash.into());
            *latest_deposit_block_hash = Some(event_block_hash);
        }
        BlockEvent::WithdrawalBundle(withdrawal_bundle_event) => {
            let () = connect_withdrawal_bundle_event(
                state,
                rwtxn,
                block_height,
                accumulator_diff,
                &event_block_hash,
                withdrawal_bundle_event,
            )?;
            *latest_withdrawal_bundle_event_block_hash = Some(event_block_hash);
        }
    }
    Ok(())
}

pub fn connect(
    state: &State,
    rwtxn: &mut RwTxn,
    two_way_peg_data: &TwoWayPegData,
) -> Result<(), Error> {
    let block_height = state.try_get_height(rwtxn)?.ok_or(Error::NoTip)?;
    tracing::trace!(%block_height, "Connecting 2WPD...");
    let mut accumulator = state
        .utreexo_accumulator
        .try_get(rwtxn, &())
        .map_err(DbError::from)?
        .unwrap_or_default();
    let mut accumulator_diff = AccumulatorDiff::default();
    let mut latest_deposit_block_hash = None;
    let mut latest_withdrawal_bundle_event_block_hash = None;
    for (event_block_hash, event_block_info) in &two_way_peg_data.block_info {
        for event in &event_block_info.events {
            let () = connect_event(
                state,
                rwtxn,
                block_height,
                &mut accumulator_diff,
                &mut latest_deposit_block_hash,
                &mut latest_withdrawal_bundle_event_block_hash,
                *event_block_hash,
                event,
            )?;
        }
    }
    // Handle deposits.
    if let Some(latest_deposit_block_hash) = latest_deposit_block_hash {
        let deposit_block_seq_idx = state
            .deposit_blocks
            .last(rwtxn)
            .map_err(DbError::from)?
            .map_or(0, |(seq_idx, _)| seq_idx + 1);
        state
            .deposit_blocks
            .put(
                rwtxn,
                &deposit_block_seq_idx,
                &(latest_deposit_block_hash, block_height),
            )
            .map_err(DbError::from)?;
    }
    // Handle withdrawals
    if let Some(latest_withdrawal_bundle_event_block_hash) =
        latest_withdrawal_bundle_event_block_hash
    {
        let withdrawal_bundle_event_block_seq_idx = state
            .withdrawal_bundle_event_blocks
            .last(rwtxn)
            .map_err(DbError::from)?
            .map_or(0, |(seq_idx, _)| seq_idx + 1);
        state
            .withdrawal_bundle_event_blocks
            .put(
                rwtxn,
                &withdrawal_bundle_event_block_seq_idx,
                &(latest_withdrawal_bundle_event_block_hash, block_height),
            )
            .map_err(DbError::from)?;
    }
    let last_withdrawal_bundle_failure_height = state
        .get_latest_failed_withdrawal_bundle(rwtxn)
        .map_err(DbError::from)?
        .map(|(height, _bundle)| height)
        .unwrap_or_default();
    if block_height - last_withdrawal_bundle_failure_height
        >= WITHDRAWAL_BUNDLE_FAILURE_GAP
        && state
            .pending_withdrawal_bundle
            .try_get(rwtxn, &())
            .map_err(DbError::from)?
            .is_none()
        && let Some(bundle) =
            collect_withdrawal_bundle(state, rwtxn, block_height)?
    {
        let m6id = bundle.compute_m6id();
        state
            .pending_withdrawal_bundle
            .put(rwtxn, &(), &(bundle, block_height))
            .map_err(DbError::from)?;
        tracing::trace!(
            %block_height,
            %m6id,
            "Stored pending withdrawal bundle"
        );
    }
    let () = accumulator.apply_diff(accumulator_diff)?;
    state
        .utreexo_accumulator
        .put(rwtxn, &(), &accumulator)
        .map_err(DbError::from)?;
    Ok(())
}

fn disconnect_withdrawal_bundle_submitted(
    state: &State,
    rwtxn: &mut RwTxn,
    block_height: u32,
    accumulator_diff: &mut AccumulatorDiff,
    m6id: M6id,
) -> Result<(), Error> {
    let Some((bundle, bundle_status)) = state
        .withdrawal_bundles
        .try_get(rwtxn, &m6id)
        .map_err(DbError::from)?
    else {
        if let Some((bundle, _)) = state
            .pending_withdrawal_bundle
            .try_get(rwtxn, &())
            .map_err(DbError::from)?
            && bundle.compute_m6id() == m6id
        {
            // Already applied
            return Ok(());
        } else {
            return Err(Error::UnknownWithdrawalBundle { m6id });
        }
    };
    let bundle_status = bundle_status.latest();
    assert_eq!(bundle_status.value, WithdrawalBundleStatus::Submitted);
    assert_eq!(bundle_status.height, block_height);
    match bundle {
        WithdrawalBundleInfo::Unknown
        | WithdrawalBundleInfo::UnknownConfirmed { .. } => (),
        WithdrawalBundleInfo::Known(bundle) => {
            for (outpoint, output) in bundle.spend_utxos().iter().rev() {
                if !state
                    .stxos
                    .delete(rwtxn, &OutPointKey::from(outpoint))
                    .map_err(DbError::from)?
                {
                    return Err(Error::NoStxo {
                        outpoint: *outpoint,
                    });
                };
                state
                    .utxos
                    .put(rwtxn, &OutPointKey::from(outpoint), output)
                    .map_err(DbError::from)?;
                let utxo_hash = hash(&PointedOutput {
                    outpoint: *outpoint,
                    output: output.clone(),
                });
                accumulator_diff.insert(utxo_hash.into());
            }
            state
                .pending_withdrawal_bundle
                .put(rwtxn, &(), &(bundle, bundle_status.height - 1))
                .map_err(DbError::from)?;
        }
    }
    state
        .withdrawal_bundles
        .delete(rwtxn, &m6id)
        .map_err(DbError::from)?;
    Ok(())
}

fn disconnect_withdrawal_bundle_confirmed(
    state: &State,
    rwtxn: &mut RwTxn,
    block_height: u32,
    accumulator_diff: &mut AccumulatorDiff,
    m6id: M6id,
) -> Result<(), Error> {
    let (mut bundle, bundle_status) = state
        .withdrawal_bundles
        .try_get(rwtxn, &m6id)
        .map_err(DbError::from)?
        .ok_or_else(|| Error::UnknownWithdrawalBundle { m6id })?;
    let (prev_bundle_status, latest_bundle_status) = bundle_status.pop();
    if latest_bundle_status.value == WithdrawalBundleStatus::Submitted {
        // Already applied
        return Ok(());
    }
    assert_eq!(
        latest_bundle_status.value,
        WithdrawalBundleStatus::Confirmed
    );
    assert_eq!(latest_bundle_status.height, block_height);
    let prev_bundle_status = prev_bundle_status
        .expect("Pop confirmed bundle status should be valid");
    assert_eq!(
        prev_bundle_status.latest().value,
        WithdrawalBundleStatus::Submitted
    );
    match bundle {
        WithdrawalBundleInfo::Known(_) | WithdrawalBundleInfo::Unknown => (),
        WithdrawalBundleInfo::UnknownConfirmed { spend_utxos } => {
            for (outpoint, output) in spend_utxos {
                state
                    .utxos
                    .put(rwtxn, &OutPointKey::from(&outpoint), &output)
                    .map_err(DbError::from)?;
                if !state
                    .stxos
                    .delete(rwtxn, &OutPointKey::from(&outpoint))
                    .map_err(DbError::from)?
                {
                    return Err(Error::NoStxo { outpoint });
                };
                let utxo_hash = hash(&PointedOutput { outpoint, output });
                accumulator_diff.insert(utxo_hash.into());
            }
            bundle = WithdrawalBundleInfo::Unknown;
        }
    }
    state
        .withdrawal_bundles
        .put(rwtxn, &m6id, &(bundle, prev_bundle_status))
        .map_err(DbError::from)?;
    Ok(())
}

fn disconnect_withdrawal_bundle_failed(
    state: &State,
    rwtxn: &mut RwTxn,
    block_height: u32,
    accumulator_diff: &mut AccumulatorDiff,
    m6id: M6id,
) -> Result<(), Error> {
    let (bundle, bundle_status) = state
        .withdrawal_bundles
        .try_get(rwtxn, &m6id)
        .map_err(DbError::from)?
        .ok_or_else(|| Error::UnknownWithdrawalBundle { m6id })?;
    let (prev_bundle_status, latest_bundle_status) = bundle_status.pop();
    if latest_bundle_status.value == WithdrawalBundleStatus::Submitted {
        // Already applied
        return Ok(());
    } else {
        assert_eq!(latest_bundle_status.value, WithdrawalBundleStatus::Failed);
    }
    assert_eq!(latest_bundle_status.height, block_height);
    let prev_bundle_status =
        prev_bundle_status.expect("Pop failed bundle status should be valid");
    assert_eq!(
        prev_bundle_status.latest().value,
        WithdrawalBundleStatus::Submitted
    );
    match &bundle {
        WithdrawalBundleInfo::Unknown
        | WithdrawalBundleInfo::UnknownConfirmed { .. } => (),
        WithdrawalBundleInfo::Known(bundle) => {
            for (outpoint, output) in bundle.spend_utxos().iter().rev() {
                let spent_output = SpentOutput {
                    output: output.clone(),
                    inpoint: InPoint::Withdrawal { m6id },
                };
                state
                    .stxos
                    .put(rwtxn, &OutPointKey::from(outpoint), &spent_output)
                    .map_err(DbError::from)?;
                if state
                    .utxos
                    .delete(rwtxn, &OutPointKey::from(outpoint))
                    .map_err(DbError::from)?
                {
                    return Err(Error::NoUtxo {
                        outpoint: *outpoint,
                    });
                };
                let utxo_hash = hash(&PointedOutput {
                    outpoint: *outpoint,
                    output: output.clone(),
                });
                accumulator_diff.remove(utxo_hash.into());
            }
            let (prev_latest_failed_m6id, latest_failed_m6id) = state
                .latest_failed_withdrawal_bundle
                .try_get(rwtxn, &())
                .map_err(DbError::from)?
                .expect("latest failed withdrawal bundle should exist")
                .pop();
            assert_eq!(latest_failed_m6id.value, m6id);
            assert_eq!(latest_failed_m6id.height, block_height);
            if let Some(prev_latest_failed_m6id) = prev_latest_failed_m6id {
                state
                    .latest_failed_withdrawal_bundle
                    .put(rwtxn, &(), &prev_latest_failed_m6id)
                    .map_err(DbError::from)?;
            } else {
                state
                    .latest_failed_withdrawal_bundle
                    .delete(rwtxn, &())
                    .map_err(DbError::from)?;
            }
        }
    }
    state
        .withdrawal_bundles
        .put(rwtxn, &m6id, &(bundle, prev_bundle_status))
        .map_err(DbError::from)?;
    Ok(())
}

fn disconnect_withdrawal_bundle_event(
    state: &State,
    rwtxn: &mut RwTxn,
    block_height: u32,
    accumulator_diff: &mut AccumulatorDiff,
    event: &WithdrawalBundleEvent,
) -> Result<(), Error> {
    match event.status {
        WithdrawalBundleStatus::Submitted => {
            disconnect_withdrawal_bundle_submitted(
                state,
                rwtxn,
                block_height,
                accumulator_diff,
                event.m6id,
            )
        }
        WithdrawalBundleStatus::Confirmed => {
            disconnect_withdrawal_bundle_confirmed(
                state,
                rwtxn,
                block_height,
                accumulator_diff,
                event.m6id,
            )
        }
        WithdrawalBundleStatus::Failed => disconnect_withdrawal_bundle_failed(
            state,
            rwtxn,
            block_height,
            accumulator_diff,
            event.m6id,
        ),
    }
}

#[allow(clippy::too_many_arguments)]
fn disconnect_event(
    state: &State,
    rwtxn: &mut RwTxn,
    block_height: u32,
    accumulator_diff: &mut AccumulatorDiff,
    latest_deposit_block_hash: &mut Option<bitcoin::BlockHash>,
    latest_withdrawal_bundle_event_block_hash: &mut Option<bitcoin::BlockHash>,
    event_block_hash: bitcoin::BlockHash,
    event: &BlockEvent,
) -> Result<(), Error> {
    match event {
        BlockEvent::Deposit(deposit) => {
            let outpoint = OutPoint::Deposit(deposit.outpoint);
            let output = deposit.output.clone();
            if !state
                .utxos
                .delete(rwtxn, &OutPointKey::from(&outpoint))
                .map_err(DbError::from)?
            {
                return Err(Error::NoUtxo { outpoint });
            }
            let utxo_hash = hash(&PointedOutput { outpoint, output });
            accumulator_diff.remove(utxo_hash.into());
            *latest_deposit_block_hash = Some(event_block_hash);
        }
        BlockEvent::WithdrawalBundle(withdrawal_bundle_event) => {
            let () = disconnect_withdrawal_bundle_event(
                state,
                rwtxn,
                block_height,
                accumulator_diff,
                withdrawal_bundle_event,
            )?;
            *latest_withdrawal_bundle_event_block_hash = Some(event_block_hash);
        }
    }
    Ok(())
}

pub fn disconnect(
    state: &State,
    rwtxn: &mut RwTxn,
    two_way_peg_data: &TwoWayPegData,
) -> Result<(), Error> {
    let block_height = state
        .try_get_height(rwtxn)?
        .expect("Height should not be None");
    let mut accumulator = state
        .utreexo_accumulator
        .try_get(rwtxn, &())
        .map_err(DbError::from)?
        .unwrap_or_default();
    let mut accumulator_diff = AccumulatorDiff::default();
    let mut latest_deposit_block_hash = None;
    let mut latest_withdrawal_bundle_event_block_hash = None;
    // Restore pending withdrawal bundle
    for (event_block_hash, event_block_info) in
        two_way_peg_data.block_info.iter().rev()
    {
        for event in event_block_info.events.iter().rev() {
            let () = disconnect_event(
                state,
                rwtxn,
                block_height,
                &mut accumulator_diff,
                &mut latest_deposit_block_hash,
                &mut latest_withdrawal_bundle_event_block_hash,
                *event_block_hash,
                event,
            )?;
        }
    }
    // Handle withdrawals
    if let Some(latest_withdrawal_bundle_event_block_hash) =
        latest_withdrawal_bundle_event_block_hash
    {
        let (
            last_withdrawal_bundle_event_block_seq_idx,
            (
                last_withdrawal_bundle_event_block_hash,
                last_withdrawal_bundle_event_block_height,
            ),
        ) = state
            .withdrawal_bundle_event_blocks
            .last(rwtxn)
            .map_err(DbError::from)?
            .ok_or(Error::NoWithdrawalBundleEventBlock)?;
        assert_eq!(
            latest_withdrawal_bundle_event_block_hash,
            last_withdrawal_bundle_event_block_hash
        );
        assert_eq!(block_height - 1, last_withdrawal_bundle_event_block_height);
        if !state
            .deposit_blocks
            .delete(rwtxn, &last_withdrawal_bundle_event_block_seq_idx)
            .map_err(DbError::from)?
        {
            return Err(Error::NoWithdrawalBundleEventBlock);
        };
    }
    let last_withdrawal_bundle_failure_height = state
        .get_latest_failed_withdrawal_bundle(rwtxn)
        .map_err(DbError::from)?
        .map(|(height, _bundle)| height)
        .unwrap_or_default();
    if block_height - last_withdrawal_bundle_failure_height
        > WITHDRAWAL_BUNDLE_FAILURE_GAP
        && let Some((_bundle, bundle_height)) = state
            .pending_withdrawal_bundle
            .try_get(rwtxn, &())
            .map_err(DbError::from)?
        && bundle_height == block_height - 1
    {
        state
            .pending_withdrawal_bundle
            .delete(rwtxn, &())
            .map_err(DbError::from)?;
    }
    // Handle deposits.
    if let Some(latest_deposit_block_hash) = latest_deposit_block_hash {
        let (
            last_deposit_block_seq_idx,
            (last_deposit_block_hash, last_deposit_block_height),
        ) = state
            .deposit_blocks
            .last(rwtxn)
            .map_err(DbError::from)?
            .ok_or(Error::NoDepositBlock)?;
        assert_eq!(latest_deposit_block_hash, last_deposit_block_hash);
        assert_eq!(block_height - 1, last_deposit_block_height);
        if !state
            .deposit_blocks
            .delete(rwtxn, &last_deposit_block_seq_idx)
            .map_err(DbError::from)?
        {
            return Err(Error::NoDepositBlock);
        };
    }
    let () = accumulator.apply_diff(accumulator_diff)?;
    state
        .utreexo_accumulator
        .put(rwtxn, &(), &accumulator)
        .map_err(DbError::from)?;
    Ok(())
}<|MERGE_RESOLUTION|>--- conflicted
+++ resolved
@@ -13,11 +13,7 @@
     types::{
         AccumulatorDiff, AggregatedWithdrawal, AmountOverflowError, InPoint,
         M6id, OutPoint, OutPointKey, Output, OutputContent, PointedOutput,
-<<<<<<< HEAD
-        PointedOutputRef, SpentOutput, WithdrawalBundle, WithdrawalBundleEvent,
-=======
         SpentOutput, WithdrawalBundle, WithdrawalBundleEvent,
->>>>>>> a2839658
         WithdrawalBundleStatus, hash,
         proto::mainchain::{BlockEvent, TwoWayPegData},
     },
@@ -73,7 +69,7 @@
                     .main_fee
                     .checked_add(main_fee)
                     .ok_or(AmountOverflowError)?;
-                aggregated.spend_utxos.insert(outpoint.into(), output);
+                aggregated.spend_utxos.insert(outpoint, output);
             }
             Ok::<_, Error>(())
         })?;
@@ -85,7 +81,7 @@
     aggregated_withdrawals.sort_by_key(|a| std::cmp::Reverse(a.clone()));
     let mut fee = bitcoin::Amount::ZERO;
     let mut spend_utxos = BTreeMap::<OutPoint, Output>::new();
-    let mut bundle_outputs = Vec::with_capacity(MAX_BUNDLE_OUTPUTS);
+    let mut bundle_outputs = vec![];
     for aggregated in &aggregated_withdrawals {
         if bundle_outputs.len() > MAX_BUNDLE_OUTPUTS {
             break;
@@ -127,31 +123,22 @@
             "Withdrawal bundle successfully submitted"
         );
         for (outpoint, spend_output) in bundle.spend_utxos() {
-            let utxo_hash = hash(&PointedOutputRef {
+            let utxo_hash = hash(&PointedOutput {
                 outpoint: *outpoint,
-                output: spend_output,
+                output: spend_output.clone(),
             });
             accumulator_diff.remove(utxo_hash.into());
-<<<<<<< HEAD
-            let key = OutPointKey::from(outpoint);
-            state.utxos.delete(rwtxn, &key).map_err(DbError::from)?;
-=======
             state
                 .utxos
                 .delete(rwtxn, &OutPointKey::from(outpoint))
                 .map_err(DbError::from)?;
->>>>>>> a2839658
             let spent_output = SpentOutput {
                 output: spend_output.clone(),
                 inpoint: InPoint::Withdrawal { m6id },
             };
             state
                 .stxos
-<<<<<<< HEAD
-                .put(rwtxn, &key, &spent_output)
-=======
                 .put(rwtxn, &OutPointKey::from(outpoint), &spent_output)
->>>>>>> a2839658
                 .map_err(DbError::from)?;
         }
         state
@@ -255,18 +242,15 @@
                     .stxos
                     .put(rwtxn, &OutPointKey::from(outpoint), &spent_output)
                     .map_err(DbError::from)?;
-                let utxo_hash = hash(&PointedOutputRef {
-                    outpoint: outpoint.into(),
-                    output: &spent_output.output,
+                let utxo_hash = hash(&PointedOutput {
+                    outpoint: *outpoint,
+                    output: spent_output.output,
                 });
                 accumulator_diff.remove(utxo_hash.into());
             }
             state.utxos.clear(rwtxn).map_err(DbError::from)?;
-            let spend_utxos: BTreeMap<OutPoint, Output> = utxos
-                .into_iter()
-                .map(|(key, output)| (key.into(), output))
-                .collect();
-            bundle = WithdrawalBundleInfo::UnknownConfirmed { spend_utxos };
+            bundle =
+                WithdrawalBundleInfo::UnknownConfirmed { spend_utxos: utxos };
         } else {
             return Err(Error::UnknownWithdrawalBundleConfirmed {
                 event_block_hash: *event_block_hash,
@@ -316,13 +300,6 @@
         | WithdrawalBundleInfo::UnknownConfirmed { .. } => (),
         WithdrawalBundleInfo::Known(bundle) => {
             for (outpoint, output) in bundle.spend_utxos() {
-<<<<<<< HEAD
-                let key = OutPointKey::from(outpoint);
-                state.stxos.delete(rwtxn, &key).map_err(DbError::from)?;
-                state
-                    .utxos
-                    .put(rwtxn, &key, output)
-=======
                 state
                     .stxos
                     .delete(rwtxn, &OutPointKey::from(outpoint))
@@ -330,7 +307,6 @@
                 state
                     .utxos
                     .put(rwtxn, &OutPointKey::from(outpoint), output)
->>>>>>> a2839658
                     .map_err(DbError::from)?;
                 let utxo_hash = hash(&PointedOutput {
                     outpoint: *outpoint,
@@ -416,16 +392,12 @@
     match event {
         BlockEvent::Deposit(deposit) => {
             let outpoint = OutPoint::Deposit(deposit.outpoint);
-            let output = &deposit.output;
+            let output = deposit.output.clone();
             state
                 .utxos
-<<<<<<< HEAD
-                .put(rwtxn, &OutPointKey::from(&outpoint), output)
-=======
                 .put(rwtxn, &OutPointKey::from(&outpoint), &output)
->>>>>>> a2839658
                 .map_err(DbError::from)?;
-            let utxo_hash = hash(&PointedOutputRef { outpoint, output });
+            let utxo_hash = hash(&PointedOutput { outpoint, output });
             accumulator_diff.insert(utxo_hash.into());
             *latest_deposit_block_hash = Some(event_block_hash);
         }
